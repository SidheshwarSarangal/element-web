/*
Copyright 2015, 2016 OpenMarket Ltd

Licensed under the Apache License, Version 2.0 (the "License");
you may not use this file except in compliance with the License.
You may obtain a copy of the License at

    http://www.apache.org/licenses/LICENSE-2.0

Unless required by applicable law or agreed to in writing, software
distributed under the License is distributed on an "AS IS" BASIS,
WITHOUT WARRANTIES OR CONDITIONS OF ANY KIND, either express or implied.
See the License for the specific language governing permissions and
limitations under the License.
*/

'use strict';

import React from 'react';
import sdk from 'matrix-react-sdk';
import Modal from 'matrix-react-sdk/lib/Modal';
import PlatformPeg from 'matrix-react-sdk/lib/PlatformPeg';

/**
 * Check a version string is compatible with the Changelog
 * dialog
 */
function checkVersion(ver) {
    const parts = ver.split('-');
    return parts[0] == 'vector' && parts[2] == 'react' && parts[4] == 'js';
}

<<<<<<< HEAD
export default function NewVersionBar(props) {
    const onChangelogClicked = () => {
        if (props.releaseNotes) {
            const QuestionDialog = sdk.getComponent('dialogs.QuestionDialog');
            Modal.createDialog(QuestionDialog, {
                title: "What's New",
                description: <pre className="changelog_text">{props.releaseNotes}</pre>,
                button: "Update",
                onFinished: (update) => {
                    if(update && PlatformPeg.get()) {
                        PlatformPeg.get().installUpdate();
                    }
                }
            });
        } else {
            const ChangelogDialog = sdk.getComponent('dialogs.ChangelogDialog');
            Modal.createDialog(ChangelogDialog, {
                version: props.version,
                newVersion: props.newVersion,
                releaseNotes: releaseNotes,
                onFinished: (update) => {
                    if(update && PlatformPeg.get()) {
                        PlatformPeg.get().installUpdate();
                    }
                }
            });
        }
    };

    const onUpdateClicked = () => {
        PlatformPeg.get().installUpdate();
    };

    let action_button;
    if (props.releaseNotes || (checkVersion(props.version) && checkVersion(props.newVersion))) {
        action_button = <button className="mx_MatrixToolbar_action" onClick={onChangelogClicked}>What's new?</button>;
    } else if (PlatformPeg.get()) {
        action_button = <button className="mx_MatrixToolbar_action" onClick={onUpdateClicked}>Update</button>;
    }
    return (
        <div className="mx_MatrixToolbar">
            <img className="mx_MatrixToolbar_warning" src="img/warning.svg" width="24" height="23" alt="/!\"/>
            <div className="mx_MatrixToolbar_content">
                A new version of Riot is available.
            </div>
            {action_button}
        </div>
    );
}

NewVersionBar.propTypes = {
    version: React.PropTypes.string.isRequired,
    newVersion: React.PropTypes.string.isRequired,
    releaseNotes: React.PropTypes.string,
};
=======
export default React.createClass({
    propTypes: {
        version: React.PropTypes.string.isRequired,
        newVersion: React.PropTypes.string.isRequired,
        releaseNotes: React.PropTypes.string,
    },

    displayReleaseNotes: function(releaseNotes) {
        const QuestionDialog = sdk.getComponent('dialogs.QuestionDialog');
        Modal.createDialog(QuestionDialog, {
            title: "What's New",
            description: <pre className="changelog_text">{releaseNotes}</pre>,
            button: "Update",
            onFinished: (update) => {
                if(update && PlatformPeg.get()) {
                    PlatformPeg.get().installUpdate();
                }
            }
        });
    },

    displayChangelog: function() {
        const ChangelogDialog = sdk.getComponent('dialogs.ChangelogDialog');
        Modal.createDialog(ChangelogDialog, {
            version: this.props.version,
            newVersion: this.props.newVersion,
            onFinished: (update) => {
                if(update && PlatformPeg.get()) {
                    PlatformPeg.get().installUpdate();
                }
            }
        });
    },

    onUpdateClicked: function() {
        PlatformPeg.get().installUpdate();
    },

    render: function() {
        let action_button;
        // If we have release notes to display, we display them. Otherwise,
        // we display the Changelog Dialog which takes two versions and
        // automatically tells you what's changed (provided the versions
        // are in the right format)
        if (this.props.releaseNotes) {
            action_button = <button className="mx_MatrixToolbar_action" onClick={this.displayReleaseNotes}>What's new?</button>;
        } else if (checkVersion(this.props.version) && checkVersion(this.props.newVersion)) {
            action_button = <button className="mx_MatrixToolbar_action" onClick={this.displayChangelog}>What's new?</button>;
        } else if (PlatformPeg.get()) {
            action_button = <button className="mx_MatrixToolbar_action" onClick={this.onUpdateClicked}>Update</button>;
        }
        return (
            <div className="mx_MatrixToolbar">
                <img className="mx_MatrixToolbar_warning" src="img/warning.svg" width="24" height="23" alt="/!\"/>
                <div className="mx_MatrixToolbar_content">
                    A new version of Riot is available.
                </div>
                {action_button}
            </div>
        );
    }
});
>>>>>>> efd0dab3
<|MERGE_RESOLUTION|>--- conflicted
+++ resolved
@@ -30,63 +30,6 @@
     return parts[0] == 'vector' && parts[2] == 'react' && parts[4] == 'js';
 }
 
-<<<<<<< HEAD
-export default function NewVersionBar(props) {
-    const onChangelogClicked = () => {
-        if (props.releaseNotes) {
-            const QuestionDialog = sdk.getComponent('dialogs.QuestionDialog');
-            Modal.createDialog(QuestionDialog, {
-                title: "What's New",
-                description: <pre className="changelog_text">{props.releaseNotes}</pre>,
-                button: "Update",
-                onFinished: (update) => {
-                    if(update && PlatformPeg.get()) {
-                        PlatformPeg.get().installUpdate();
-                    }
-                }
-            });
-        } else {
-            const ChangelogDialog = sdk.getComponent('dialogs.ChangelogDialog');
-            Modal.createDialog(ChangelogDialog, {
-                version: props.version,
-                newVersion: props.newVersion,
-                releaseNotes: releaseNotes,
-                onFinished: (update) => {
-                    if(update && PlatformPeg.get()) {
-                        PlatformPeg.get().installUpdate();
-                    }
-                }
-            });
-        }
-    };
-
-    const onUpdateClicked = () => {
-        PlatformPeg.get().installUpdate();
-    };
-
-    let action_button;
-    if (props.releaseNotes || (checkVersion(props.version) && checkVersion(props.newVersion))) {
-        action_button = <button className="mx_MatrixToolbar_action" onClick={onChangelogClicked}>What's new?</button>;
-    } else if (PlatformPeg.get()) {
-        action_button = <button className="mx_MatrixToolbar_action" onClick={onUpdateClicked}>Update</button>;
-    }
-    return (
-        <div className="mx_MatrixToolbar">
-            <img className="mx_MatrixToolbar_warning" src="img/warning.svg" width="24" height="23" alt="/!\"/>
-            <div className="mx_MatrixToolbar_content">
-                A new version of Riot is available.
-            </div>
-            {action_button}
-        </div>
-    );
-}
-
-NewVersionBar.propTypes = {
-    version: React.PropTypes.string.isRequired,
-    newVersion: React.PropTypes.string.isRequired,
-    releaseNotes: React.PropTypes.string,
-};
-=======
 export default React.createClass({
     propTypes: {
         version: React.PropTypes.string.isRequired,
@@ -148,5 +91,4 @@
             </div>
         );
     }
-});
->>>>>>> efd0dab3
+});