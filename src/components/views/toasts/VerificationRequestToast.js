/*
Copyright 2019 The Matrix.org Foundation C.I.C.

Licensed under the Apache License, Version 2.0 (the "License");
you may not use this file except in compliance with the License.
You may obtain a copy of the License at

http://www.apache.org/licenses/LICENSE-2.0

Unless required by applicable law or agreed to in writing, software
distributed under the License is distributed on an "AS IS" BASIS,
WITHOUT WARRANTIES OR CONDITIONS OF ANY KIND, either express or implied.
See the License for the specific language governing permissions and
limitations under the License.
*/

import React from 'react';
import PropTypes from 'prop-types';
import * as sdk from "../../../index";
import { _t } from '../../../languageHandler';
import {MatrixClientPeg} from '../../../MatrixClientPeg';
import {RIGHT_PANEL_PHASES} from "../../../stores/RightPanelStorePhases";
import {userLabelForEventRoom} from "../../../utils/KeyVerificationStateObserver";
import dis from "../../../dispatcher";
import ToastStore from "../../../stores/ToastStore";

export default class VerificationRequestToast extends React.PureComponent {
    constructor(props) {
        super(props);
        this.state = {counter: Math.ceil(props.request.timeout / 1000)};
    }

    componentDidMount() {
        const {request} = this.props;
        this._intervalHandle = setInterval(() => {
            let {counter} = this.state;
            counter = Math.max(0, counter - 1);
            this.setState({counter});
        }, 1000);
        request.on("change", this._checkRequestIsPending);
    }

    componentWillUnmount() {
        clearInterval(this._intervalHandle);
        const {request} = this.props;
        request.off("change", this._checkRequestIsPending);
    }

    _checkRequestIsPending = () => {
<<<<<<< HEAD
        const {request} = this.props;
        if (request.ready || request.started || request.done || request.cancelled || request.observeOnly) {
            this.props.dismiss();
=======
        if (!this.props.requestObserver.pending) {
            ToastStore.sharedInstance().dismissToast(this.props.toastKey);
>>>>>>> 1a6be3ad
        }
    };

    cancel = () => {
        ToastStore.sharedInstance().dismissToast(this.props.toastKey);
        try {
            this.props.request.cancel();
        } catch (err) {
            console.error("Error while cancelling verification request", err);
        }
    }

<<<<<<< HEAD
    accept = async () => {
        this.props.dismiss();
        const {request} = this.props;
        const {event} = request;
=======
    accept = () => {
        ToastStore.sharedInstance().dismissToast(this.props.toastKey);
        const {event} = this.props.request;
>>>>>>> 1a6be3ad
        // no room id for to_device requests
        if (event.getRoomId()) {
            dis.dispatch({
                action: 'view_room',
                room_id: event.getRoomId(),
                should_peek: false,
            });
        }
        try {
            await request.accept();
            dis.dispatch({action: "show_right_panel"});
            dis.dispatch({
                action: "set_right_panel_phase",
                phase: RIGHT_PANEL_PHASES.EncryptionPanel,
                refireParams: {verificationRequest: request},
            });
        } catch (err) {
            console.error(err.message);
        }
    };

    render() {
        const FormButton = sdk.getComponent("elements.FormButton");
        const {request} = this.props;
        const {event} = request;
        const userId = request.otherUserId;
        let nameLabel = event.getRoomId() ? userLabelForEventRoom(userId, event) : userId;
        // for legacy to_device verification requests
        if (nameLabel === userId) {
            const client = MatrixClientPeg.get();
            const user = client.getUser(event.getSender());
            if (user && user.displayName) {
                nameLabel = _t("%(name)s (%(userId)s)", {name: user.displayName, userId});
            }
        }
        return (<div>
            <div className="mx_Toast_description">{nameLabel}</div>
            <div className="mx_Toast_buttons" aria-live="off">
                <FormButton label={_t("Decline (%(counter)s)", {counter: this.state.counter})} kind="danger" onClick={this.cancel} />
                <FormButton label={_t("Accept")} onClick={this.accept} />
            </div>
        </div>);
    }
}

VerificationRequestToast.propTypes = {
    request: PropTypes.object.isRequired,
<<<<<<< HEAD
=======
    requestObserver: PropTypes.instanceOf(KeyVerificationStateObserver),
    toastKey: PropTypes.string.isRequired,
>>>>>>> 1a6be3ad
};<|MERGE_RESOLUTION|>--- conflicted
+++ resolved
@@ -47,14 +47,9 @@
     }
 
     _checkRequestIsPending = () => {
-<<<<<<< HEAD
         const {request} = this.props;
         if (request.ready || request.started || request.done || request.cancelled || request.observeOnly) {
-            this.props.dismiss();
-=======
-        if (!this.props.requestObserver.pending) {
             ToastStore.sharedInstance().dismissToast(this.props.toastKey);
->>>>>>> 1a6be3ad
         }
     };
 
@@ -67,16 +62,10 @@
         }
     }
 
-<<<<<<< HEAD
     accept = async () => {
-        this.props.dismiss();
+        ToastStore.sharedInstance().dismissToast(this.props.toastKey);
         const {request} = this.props;
         const {event} = request;
-=======
-    accept = () => {
-        ToastStore.sharedInstance().dismissToast(this.props.toastKey);
-        const {event} = this.props.request;
->>>>>>> 1a6be3ad
         // no room id for to_device requests
         if (event.getRoomId()) {
             dis.dispatch({
@@ -124,9 +113,5 @@
 
 VerificationRequestToast.propTypes = {
     request: PropTypes.object.isRequired,
-<<<<<<< HEAD
-=======
-    requestObserver: PropTypes.instanceOf(KeyVerificationStateObserver),
     toastKey: PropTypes.string.isRequired,
->>>>>>> 1a6be3ad
 };