--- conflicted
+++ resolved
@@ -97,22 +97,6 @@
             <SettingsSubsection heading={_t("settings|security|cryptography_section")}>
                 <SettingsSubsectionText>
                     <table className="mx_CryptographyPanel_sessionInfo">
-<<<<<<< HEAD
-                        <tr>
-                            <th scope="row">{_t("settings|security|session_id")}</th>
-                            <td>
-                                <code>{deviceId}</code>
-                            </td>
-                        </tr>
-                        <tr>
-                            <th scope="row">{_t("settings|security|session_key")}</th>
-                            <td>
-                                <code>
-                                    <strong>{identityKey}</strong>
-                                </code>
-                            </td>
-                        </tr>
-=======
                         <tbody>
                             <tr>
                                 <th scope="row">{_t("settings|security|session_id")}</th>
@@ -124,12 +108,11 @@
                                 <th scope="row">{_t("settings|security|session_key")}</th>
                                 <td>
                                     <code>
-                                        <b>{identityKey}</b>
+                                        <strong>{identityKey}</strong>
                                     </code>
                                 </td>
                             </tr>
                         </tbody>
->>>>>>> ad94c39e
                     </table>
                 </SettingsSubsectionText>
                 {importExportButtons}
