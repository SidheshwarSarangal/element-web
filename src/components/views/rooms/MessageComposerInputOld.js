/*
 Copyright 2015, 2016 OpenMarket Ltd

 Licensed under the Apache License, Version 2.0 (the "License");
 you may not use this file except in compliance with the License.
 You may obtain a copy of the License at

 http://www.apache.org/licenses/LICENSE-2.0

 Unless required by applicable law or agreed to in writing, software
 distributed under the License is distributed on an "AS IS" BASIS,
 WITHOUT WARRANTIES OR CONDITIONS OF ANY KIND, either express or implied.
 See the License for the specific language governing permissions and
 limitations under the License.
 */
var React = require("react");

var MatrixClientPeg = require("../../../MatrixClientPeg");
var SlashCommands = require("../../../SlashCommands");
var Modal = require("../../../Modal");
var MemberEntry = require("../../../TabCompleteEntries").MemberEntry;
var sdk = require('../../../index');

var dis = require("../../../dispatcher");
var KeyCode = require("../../../KeyCode");
var Markdown = require("../../../Markdown");

var TYPING_USER_TIMEOUT = 10000;
var TYPING_SERVER_TIMEOUT = 30000;
var MARKDOWN_ENABLED = true;

export function onSendMessageFailed(err, room) {
    if (err.name === "UnknownDeviceError") {
        const UnknownDeviceDialog = sdk.getComponent("dialogs.UnknownDeviceDialog");
        Modal.createDialog(UnknownDeviceDialog, {
            devices: err.devices,
<<<<<<< HEAD
            room: room,
        });
=======
        }, "mx_Dialog_unknownDevice");
>>>>>>> cd5a1abf
    }
    dis.dispatch({
        action: 'message_send_failed',
    });
}

/*
 * The textInput part of the MessageComposer
 */
export default React.createClass({
    displayName: 'MessageComposerInput',

    statics: {
        // the height we limit the composer to
        MAX_HEIGHT: 100,
    },

    propTypes: {
        tabComplete: React.PropTypes.any,

        // a callback which is called when the height of the composer is
        // changed due to a change in content.
        onResize: React.PropTypes.func,

        // js-sdk Room object
        room: React.PropTypes.object.isRequired,
    },

    componentWillMount: function() {
        this.oldScrollHeight = 0;
        this.markdownEnabled = MARKDOWN_ENABLED;
        var self = this;
        this.sentHistory = {
            // The list of typed messages. Index 0 is more recent
            data: [],
            // The position in data currently displayed
            position: -1,
            // The room the history is for.
            roomId: null,
            // The original text before they hit UP
            originalText: null,
            // The textarea element to set text to.
            element: null,

            init: function(element, roomId) {
                this.roomId = roomId;
                this.element = element;
                this.position = -1;
                var storedData = window.sessionStorage.getItem(
                    "history_" + roomId
                );
                if (storedData) {
                    this.data = JSON.parse(storedData);
                }
                if (this.roomId) {
                    this.setLastTextEntry();
                }
            },

            push: function(text) {
                // store a message in the sent history
                this.data.unshift(text);
                window.sessionStorage.setItem(
                    "history_" + this.roomId,
                    JSON.stringify(this.data)
                );
                // reset history position
                this.position = -1;
                this.originalText = null;
            },

            // move in the history. Returns true if we managed to move.
            next: function(offset) {
                if (this.position === -1) {
                    // user is going into the history, save the current line.
                    this.originalText = this.element.value;
                }
                else {
                    // user may have modified this line in the history; remember it.
                    this.data[this.position] = this.element.value;
                }

                if (offset > 0 && this.position === (this.data.length - 1)) {
                    // we've run out of history
                    return false;
                }

                // retrieve the next item (bounded).
                var newPosition = this.position + offset;
                newPosition = Math.max(-1, newPosition);
                newPosition = Math.min(newPosition, this.data.length - 1);
                this.position = newPosition;

                if (this.position !== -1) {
                    // show the message
                    this.element.value = this.data[this.position];
                }
                else if (this.originalText !== undefined) {
                    // restore the original text the user was typing.
                    this.element.value = this.originalText;
                }

                self.resizeInput();
                return true;
            },

            saveLastTextEntry: function() {
                // save the currently entered text in order to restore it later.
                // NB: This isn't 'originalText' because we want to restore
                // sent history items too!
                var text = this.element.value;
                window.sessionStorage.setItem("input_" + this.roomId, text);
            },

            setLastTextEntry: function() {
                var text = window.sessionStorage.getItem("input_" + this.roomId);
                if (text) {
                    this.element.value = text;
                    self.resizeInput();
                }
            }
        };
    },

    componentDidMount: function() {
        this.dispatcherRef = dis.register(this.onAction);
        this.sentHistory.init(
            this.refs.textarea,
            this.props.room.roomId
        );
        this.resizeInput();
        if (this.props.tabComplete) {
            this.props.tabComplete.setTextArea(this.refs.textarea);
        }
    },

    componentWillUnmount: function() {
        dis.unregister(this.dispatcherRef);
        this.sentHistory.saveLastTextEntry();
    },

    onAction: function(payload) {
        var textarea = this.refs.textarea;
        switch (payload.action) {
            case 'focus_composer':
                textarea.focus();
                break;
            case 'insert_displayname':
                if (textarea.value.length) {
                    var left = textarea.value.substring(0, textarea.selectionStart);
                    var right = textarea.value.substring(textarea.selectionEnd);
                    if (right.length) {
                        left += payload.displayname;
                    }
                    else {
                        left = left.replace(/( ?)$/, " " + payload.displayname);
                    }
                    textarea.value = left + right;
                    textarea.focus();
                    textarea.setSelectionRange(left.length, left.length);
                }
                else {
                    textarea.value = payload.displayname + ": ";
                    textarea.focus();
                }
                break;
        }
    },

    onKeyDown: function(ev) {
        if (ev.keyCode === KeyCode.ENTER && !ev.shiftKey) {
            var input = this.refs.textarea.value;
            if (input.length === 0) {
                ev.preventDefault();
                return;
            }
            this.sentHistory.push(input);
            this.onEnter(ev);
        }
        else if (ev.keyCode === KeyCode.UP || ev.keyCode === KeyCode.DOWN) {
            var oldSelectionStart = this.refs.textarea.selectionStart;
            // Remember the keyCode because React will recycle the synthetic event
            var keyCode = ev.keyCode;
            // set a callback so we can see if the cursor position changes as
            // a result of this event. If it doesn't, we cycle history.
            setTimeout(() => {
                if (this.refs.textarea.selectionStart == oldSelectionStart) {
                    this.sentHistory.next(keyCode === KeyCode.UP ? 1 : -1);
                    this.resizeInput();
                }
            }, 0);
        }

        if (this.props.tabComplete) {
            this.props.tabComplete.onKeyDown(ev);
        }

        var self = this;
        setTimeout(function() {
            if (self.refs.textarea && self.refs.textarea.value != '') {
                self.onTypingActivity();
            } else {
                self.onFinishedTyping();
            }
        }, 10); // XXX: what is this 10ms setTimeout doing?  Looks hacky :(
    },

    resizeInput: function() {
        // scrollHeight is at least equal to clientHeight, so we have to
        // temporarily crimp clientHeight to 0 to get an accurate scrollHeight value
        this.refs.textarea.style.height = "20px"; // 20 hardcoded from CSS
        var newHeight = Math.min(this.refs.textarea.scrollHeight,
            this.constructor.MAX_HEIGHT);
        this.refs.textarea.style.height = Math.ceil(newHeight) + "px";
        this.oldScrollHeight = this.refs.textarea.scrollHeight;

        if (this.props.onResize) {
            // kick gemini-scrollbar to re-layout
            this.props.onResize();
        }
    },

    onKeyUp: function(ev) {
        if (this.refs.textarea.scrollHeight !== this.oldScrollHeight ||
            ev.keyCode === KeyCode.DELETE ||
            ev.keyCode === KeyCode.BACKSPACE)
        {
            this.resizeInput();
        }
    },

    onEnter: function(ev) {
        var contentText = this.refs.textarea.value;

        // bodge for now to set markdown state on/off. We probably want a separate
        // area for "local" commands which don't hit out to the server.
        if (contentText.indexOf("/markdown") === 0) {
            ev.preventDefault();
            this.refs.textarea.value = '';
            if (contentText.indexOf("/markdown on") === 0) {
                this.markdownEnabled = true;
            }
            else if (contentText.indexOf("/markdown off") === 0) {
                this.markdownEnabled = false;
            }
            else {
                var ErrorDialog = sdk.getComponent("dialogs.ErrorDialog");
                Modal.createDialog(ErrorDialog, {
                    title: "Unknown command",
                    description: "Usage: /markdown on|off"
                });
            }
            return;
        }

        var cmd = SlashCommands.processInput(this.props.room.roomId, contentText);
        if (cmd) {
            ev.preventDefault();
            if (!cmd.error) {
                this.refs.textarea.value = '';
            }
            if (cmd.promise) {
                cmd.promise.done(function() {
                    console.log("Command success.");
                }, function(err) {
                    console.error("Command failure: %s", err);
                    var ErrorDialog = sdk.getComponent("dialogs.ErrorDialog");
                    Modal.createDialog(ErrorDialog, {
                        title: "Server error",
                        description: err.message
                    });
                });
            }
            else if (cmd.error) {
                console.error(cmd.error);
                var ErrorDialog = sdk.getComponent("dialogs.ErrorDialog");
                Modal.createDialog(ErrorDialog, {
                    title: "Command error",
                    description: cmd.error
                });
            }
            return;
        }

        var isEmote = /^\/me( |$)/i.test(contentText);
        var sendMessagePromise;

        if (isEmote) {
            contentText = contentText.substring(4);
        }
        else if (contentText[0] === '/') {
            contentText = contentText.substring(1);
        }

        let send_markdown = false;
        let mdown;
        if (this.markdownEnabled) {
            mdown = new Markdown(contentText);
            send_markdown = !mdown.isPlainText();
        }

        if (send_markdown) {
            const htmlText = mdown.toHTML();
            sendMessagePromise = isEmote ?
                MatrixClientPeg.get().sendHtmlEmote(this.props.room.roomId, contentText, htmlText) :
                MatrixClientPeg.get().sendHtmlMessage(this.props.room.roomId, contentText, htmlText);
        }
        else {
            const contentText = mdown.toPlaintext();
            sendMessagePromise = isEmote ?
                MatrixClientPeg.get().sendEmoteMessage(this.props.room.roomId, contentText) :
                MatrixClientPeg.get().sendTextMessage(this.props.room.roomId, contentText);
        }

        sendMessagePromise.done(function(res) {
            dis.dispatch({
                action: 'message_sent'
            });
        }, (e) => onSendMessageFailed(e, this.props.room));

        this.refs.textarea.value = '';
        this.resizeInput();
        ev.preventDefault();
    },

    onTypingActivity: function() {
        this.isTyping = true;
        if (!this.userTypingTimer) {
            this.sendTyping(true);
        }
        this.startUserTypingTimer();
        this.startServerTypingTimer();
    },

    onFinishedTyping: function() {
        this.isTyping = false;
        this.sendTyping(false);
        this.stopUserTypingTimer();
        this.stopServerTypingTimer();
    },

    startUserTypingTimer: function() {
        this.stopUserTypingTimer();
        var self = this;
        this.userTypingTimer = setTimeout(function() {
            self.isTyping = false;
            self.sendTyping(self.isTyping);
            self.userTypingTimer = null;
        }, TYPING_USER_TIMEOUT);
    },

    stopUserTypingTimer: function() {
        if (this.userTypingTimer) {
            clearTimeout(this.userTypingTimer);
            this.userTypingTimer = null;
        }
    },

    startServerTypingTimer: function() {
        if (!this.serverTypingTimer) {
            var self = this;
            this.serverTypingTimer = setTimeout(function() {
                if (self.isTyping) {
                    self.sendTyping(self.isTyping);
                    self.startServerTypingTimer();
                }
            }, TYPING_SERVER_TIMEOUT / 2);
        }
    },

    stopServerTypingTimer: function() {
        if (this.serverTypingTimer) {
            clearTimeout(this.servrTypingTimer);
            this.serverTypingTimer = null;
        }
    },

    sendTyping: function(isTyping) {
        MatrixClientPeg.get().sendTyping(
            this.props.room.roomId,
            this.isTyping, TYPING_SERVER_TIMEOUT
        ).done();
    },

    refreshTyping: function() {
        if (this.typingTimeout) {
            clearTimeout(this.typingTimeout);
            this.typingTimeout = null;
        }
    },

    onInputClick: function(ev) {
        this.refs.textarea.focus();
    },

    render: function() {
        return (
            <div className="mx_MessageComposer_input" onClick={ this.onInputClick }>
                <textarea autoFocus ref="textarea" rows="1" onKeyDown={this.onKeyDown} onKeyUp={this.onKeyUp} placeholder="Type a message..." />
            </div>
        );
    }
});<|MERGE_RESOLUTION|>--- conflicted
+++ resolved
@@ -34,12 +34,8 @@
         const UnknownDeviceDialog = sdk.getComponent("dialogs.UnknownDeviceDialog");
         Modal.createDialog(UnknownDeviceDialog, {
             devices: err.devices,
-<<<<<<< HEAD
             room: room,
-        });
-=======
         }, "mx_Dialog_unknownDevice");
->>>>>>> cd5a1abf
     }
     dis.dispatch({
         action: 'message_send_failed',
