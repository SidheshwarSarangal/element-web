/*
Copyright 2015-2021 The Matrix.org Foundation C.I.C.
Copyright 2019 Michael Telatynski <7t3chguy@gmail.com>

Licensed under the Apache License, Version 2.0 (the "License");
you may not use this file except in compliance with the License.
You may obtain a copy of the License at

    http://www.apache.org/licenses/LICENSE-2.0

Unless required by applicable law or agreed to in writing, software
distributed under the License is distributed on an "AS IS" BASIS,
WITHOUT WARRANTIES OR CONDITIONS OF ANY KIND, either express or implied.
See the License for the specific language governing permissions and
limitations under the License.
*/

import React from 'react';
import classNames from "classnames";

import { EventType } from "matrix-js-sdk/src/@types/event";
import { EventStatus, MatrixEvent } from "matrix-js-sdk/src/models/event";
import { Relations } from "matrix-js-sdk/src/models/relations";
import { RoomMember } from "matrix-js-sdk/src/models/room-member";

import ReplyThread from "../elements/ReplyThread";
import { _t } from '../../../languageHandler';
import * as TextForEvent from "../../../TextForEvent";
import * as sdk from "../../../index";
import dis from '../../../dispatcher/dispatcher';
import SettingsStore from "../../../settings/SettingsStore";
import {Layout} from "../../../settings/Layout";
import {formatTime} from "../../../DateUtils";
import {MatrixClientPeg} from '../../../MatrixClientPeg';
import {ALL_RULE_TYPES} from "../../../mjolnir/BanList";
import MatrixClientContext from "../../../contexts/MatrixClientContext";
import {E2E_STATE} from "./E2EIcon";
import {toRem} from "../../../utils/units";
import {WidgetType} from "../../../widgets/WidgetType";
import RoomAvatar from "../avatars/RoomAvatar";
import {WIDGET_LAYOUT_EVENT_TYPE} from "../../../stores/widgets/WidgetLayoutStore";
import {objectHasDiff} from "../../../utils/objects";
import {replaceableComponent} from "../../../utils/replaceableComponent";
import Tooltip from "../elements/Tooltip";
import { EditorStateTransfer } from "../../../utils/EditorStateTransfer";
import { RoomPermalinkCreator } from '../../../utils/permalinks/Permalinks';
import {StaticNotificationState} from "../../../stores/notifications/StaticNotificationState";
import NotificationBadge from "./NotificationBadge";
import CallEventGrouper from "../../structures/CallEventGrouper";

const eventTileTypes = {
    [EventType.RoomMessage]: 'messages.MessageEvent',
    [EventType.Sticker]: 'messages.MessageEvent',
    [EventType.KeyVerificationCancel]: 'messages.MKeyVerificationConclusion',
    [EventType.KeyVerificationDone]: 'messages.MKeyVerificationConclusion',
    [EventType.CallInvite]: 'messages.CallEvent',
};

const stateEventTileTypes = {
    [EventType.RoomEncryption]: 'messages.EncryptionEvent',
    [EventType.RoomCanonicalAlias]: 'messages.TextualEvent',
    [EventType.RoomCreate]: 'messages.RoomCreate',
    [EventType.RoomMember]: 'messages.TextualEvent',
    [EventType.RoomName]: 'messages.TextualEvent',
    [EventType.RoomAvatar]: 'messages.RoomAvatarEvent',
    [EventType.RoomThirdPartyInvite]: 'messages.TextualEvent',
    [EventType.RoomHistoryVisibility]: 'messages.TextualEvent',
    [EventType.RoomTopic]: 'messages.TextualEvent',
    [EventType.RoomPowerLevels]: 'messages.TextualEvent',
    [EventType.RoomPinnedEvents]: 'messages.TextualEvent',
    [EventType.RoomServerAcl]: 'messages.TextualEvent',
    // TODO: Enable support for m.widget event type (https://github.com/vector-im/element-web/issues/13111)
    'im.vector.modular.widgets': 'messages.TextualEvent',
    [WIDGET_LAYOUT_EVENT_TYPE]: 'messages.TextualEvent',
    [EventType.RoomTombstone]: 'messages.TextualEvent',
    [EventType.RoomJoinRules]: 'messages.TextualEvent',
    [EventType.RoomGuestAccess]: 'messages.TextualEvent',
    'm.room.related_groups': 'messages.TextualEvent', // legacy communities flair
};

const stateEventSingular = new Set([
    EventType.RoomEncryption,
    EventType.RoomCanonicalAlias,
    EventType.RoomCreate,
    EventType.RoomName,
    EventType.RoomAvatar,
    EventType.RoomHistoryVisibility,
    EventType.RoomTopic,
    EventType.RoomPowerLevels,
    EventType.RoomPinnedEvents,
    EventType.RoomServerAcl,
    WIDGET_LAYOUT_EVENT_TYPE,
    EventType.RoomTombstone,
    EventType.RoomJoinRules,
    EventType.RoomGuestAccess,
    'm.room.related_groups',
]);

// Add all the Mjolnir stuff to the renderer
for (const evType of ALL_RULE_TYPES) {
    stateEventTileTypes[evType] = 'messages.TextualEvent';
}

export function getHandlerTile(ev) {
    const type = ev.getType();

    // don't show verification requests we're not involved in,
    // not even when showing hidden events
    if (type === "m.room.message") {
        const content = ev.getContent();
        if (content && content.msgtype === "m.key.verification.request") {
            const client = MatrixClientPeg.get();
            const me = client && client.getUserId();
            if (ev.getSender() !== me && content.to !== me) {
                return undefined;
            } else {
                return "messages.MKeyVerificationRequest";
            }
        }
    }
    // these events are sent by both parties during verification, but we only want to render one
    // tile once the verification concludes, so filter out the one from the other party.
    if (type === "m.key.verification.done") {
        const client = MatrixClientPeg.get();
        const me = client && client.getUserId();
        if (ev.getSender() !== me) {
            return undefined;
        }
    }

    // sometimes MKeyVerificationConclusion declines to render.  Jankily decline to render and
    // fall back to showing hidden events, if we're viewing hidden events
    // XXX: This is extremely a hack. Possibly these components should have an interface for
    // declining to render?
    if (type === "m.key.verification.cancel" || type === "m.key.verification.done") {
        const MKeyVerificationConclusion = sdk.getComponent("messages.MKeyVerificationConclusion");
        if (!MKeyVerificationConclusion.prototype._shouldRender.call(null, ev, ev.request)) {
            return;
        }
    }

    // TODO: Enable support for m.widget event type (https://github.com/vector-im/element-web/issues/13111)
    if (type === "im.vector.modular.widgets") {
        let type = ev.getContent()['type'];
        if (!type) {
            // deleted/invalid widget - try the past widget type
            type = ev.getPrevContent()['type'];
        }

        if (WidgetType.JITSI.matches(type)) {
            return "messages.MJitsiWidgetEvent";
        }
    }

    if (ev.isState()) {
        if (stateEventSingular.has(type) && ev.getStateKey() !== "") return undefined;
        return stateEventTileTypes[type];
    }

    return eventTileTypes[type];
}

const MAX_READ_AVATARS = 5;

// Our component structure for EventTiles on the timeline is:
//
// .-EventTile------------------------------------------------.
// | MemberAvatar (SenderProfile)                   TimeStamp |
// |    .-{Message,Textual}Event---------------. Read Avatars |
// |    |   .-MFooBody-------------------.     |              |
// |    |   |  (only if MessageEvent)    |     |              |
// |    |   '----------------------------'     |              |
// |    '--------------------------------------'              |
// '----------------------------------------------------------'

interface IReadReceiptProps {
    userId: string;
    roomMember: RoomMember;
    ts: number;
}

interface IProps {
    // the MatrixEvent to show
    mxEvent: MatrixEvent;

    // true if mxEvent is redacted. This is a prop because using mxEvent.isRedacted()
    // might not be enough when deciding shouldComponentUpdate - prevProps.mxEvent
    // references the same this.props.mxEvent.
    isRedacted?: boolean;

    // true if this is a continuation of the previous event (which has the
    // effect of not showing another avatar/displayname
    continuation?: boolean;

    // true if this is the last event in the timeline (which has the effect
    // of always showing the timestamp)
    last?: boolean;

    // true if the event is the last event in a section (adds a css class for
    // targeting)
    lastInSection?: boolean;

    // True if the event is the last successful (sent) event.
    lastSuccessful?: boolean;

    // true if this is search context (which has the effect of greying out
    // the text
    contextual?: boolean;

    // a list of words to highlight, ordered by longest first
    highlights?: string[];

    // link URL for the highlights
    highlightLink?: string;

    // should show URL previews for this event
    showUrlPreview?: boolean;

    // is this the focused event
    isSelectedEvent?: boolean;

    // callback called when dynamic content in events are loaded
    onHeightChanged?: () => void;

    // a list of read-receipts we should show. Each object has a 'roomMember' and 'ts'.
    readReceipts?: IReadReceiptProps[];

    // opaque readreceipt info for each userId; used by ReadReceiptMarker
    // to manage its animations. Should be an empty object when the room
    // first loads
    readReceiptMap?: any;

    // A function which is used to check if the parent panel is being
    // unmounted, to avoid unnecessary work. Should return true if we
    // are being unmounted.
    checkUnmounting?: () => boolean;

    // the status of this event - ie, mxEvent.status. Denormalised to here so
    // that we can tell when it changes.
    eventSendStatus?: string;

    // the shape of the tile. by default, the layout is intended for the
    // normal room timeline.  alternative values are: "file_list", "file_grid"
    // and "notif".  This could be done by CSS, but it'd be horribly inefficient.
    // It could also be done by subclassing EventTile, but that'd be quite
    // boiilerplatey.  So just make the necessary render decisions conditional
    // for now.
    tileShape?: 'notif' | 'file_grid' | 'reply' | 'reply_preview';

    // show twelve hour timestamps
    isTwelveHour?: boolean;

    // helper function to access relations for this event
    getRelationsForEvent?: (eventId: string, relationType: string, eventType: string) => Relations;

    // whether to show reactions for this event
    showReactions?: boolean;

    // which layout to use
    layout: Layout;

    // whether or not to show flair at all
    enableFlair?: boolean;

    // whether or not to show read receipts
    showReadReceipts?: boolean;

    // Used while editing, to pass the event, and to preserve editor state
    // from one editor instance to another when remounting the editor
    // upon receiving the remote echo for an unsent event.
    editState?: EditorStateTransfer;

    // Event ID of the event replacing the content of this event, if any
    replacingEventId?: string;

    // Helper to build permalinks for the room
    permalinkCreator?: RoomPermalinkCreator;

<<<<<<< HEAD
    // CallEventGrouper for this event
    callEventGrouper?: CallEventGrouper;
=======
    // Symbol of the root node
    as?: string

    // whether or not to always show timestamps
    alwaysShowTimestamps?: boolean
>>>>>>> f22fd7aa
}

interface IState {
    // Whether the action bar is focused.
    actionBarFocused: boolean;
    // Whether all read receipts are being displayed. If not, only display
    // a truncation of them.
    allReadAvatars: boolean;
    // Whether the event's sender has been verified.
    verified: string;
    // Whether onRequestKeysClick has been called since mounting.
    previouslyRequestedKeys: boolean;
    // The Relations model from the JS SDK for reactions to `mxEvent`
    reactions: Relations;

    hover: boolean;
}

@replaceableComponent("views.rooms.EventTile")
export default class EventTile extends React.Component<IProps, IState> {
    private suppressReadReceiptAnimation: boolean;
    private isListeningForReceipts: boolean;
    private ref: React.RefObject<unknown>;
    private tile = React.createRef();
    private replyThread = React.createRef();

    static defaultProps = {
        // no-op function because onHeightChanged is optional yet some sub-components assume its existence
        onHeightChanged: function() {},
    };

    static contextType = MatrixClientContext;

    constructor(props, context) {
        super(props, context);

        this.state = {
            // Whether the action bar is focused.
            actionBarFocused: false,
            // Whether all read receipts are being displayed. If not, only display
            // a truncation of them.
            allReadAvatars: false,
            // Whether the event's sender has been verified.
            verified: null,
            // Whether onRequestKeysClick has been called since mounting.
            previouslyRequestedKeys: false,
            // The Relations model from the JS SDK for reactions to `mxEvent`
            reactions: this.getReactions(),

            hover: false,
        };

        // don't do RR animations until we are mounted
        this.suppressReadReceiptAnimation = true;

        // Throughout the component we manage a read receipt listener to see if our tile still
        // qualifies for a "sent" or "sending" state (based on their relevant conditions). We
        // don't want to over-subscribe to the read receipt events being fired, so we use a flag
        // to determine if we've already subscribed and use a combination of other flags to find
        // out if we should even be subscribed at all.
        this.isListeningForReceipts = false;

        this.ref = React.createRef();
    }

    /**
     * When true, the tile qualifies for some sort of special read receipt. This could be a 'sending'
     * or 'sent' receipt, for example.
     * @returns {boolean}
     */
    private get isEligibleForSpecialReceipt() {
        // First, if there are other read receipts then just short-circuit this.
        if (this.props.readReceipts && this.props.readReceipts.length > 0) return false;
        if (!this.props.mxEvent) return false;

        // Sanity check (should never happen, but we shouldn't explode if it does)
        const room = this.context.getRoom(this.props.mxEvent.getRoomId());
        if (!room) return false;

        // Quickly check to see if the event was sent by us. If it wasn't, it won't qualify for
        // special read receipts.
        const myUserId = MatrixClientPeg.get().getUserId();
        if (this.props.mxEvent.getSender() !== myUserId) return false;

        // Finally, determine if the type is relevant to the user. This notably excludes state
        // events and pretty much anything that can't be sent by the composer as a message. For
        // those we rely on local echo giving the impression of things changing, and expect them
        // to be quick.
        const simpleSendableEvents = [
            EventType.Sticker,
            EventType.RoomMessage,
            EventType.RoomMessageEncrypted,
        ];
        if (!simpleSendableEvents.includes(this.props.mxEvent.getType())) return false;

        // Default case
        return true;
    }

    private get shouldShowSentReceipt() {
        // If we're not even eligible, don't show the receipt.
        if (!this.isEligibleForSpecialReceipt) return false;

        // We only show the 'sent' receipt on the last successful event.
        if (!this.props.lastSuccessful) return false;

        // Check to make sure the sending state is appropriate. A null/undefined send status means
        // that the message is 'sent', so we're just double checking that it's explicitly not sent.
        if (this.props.eventSendStatus && this.props.eventSendStatus !== 'sent') return false;

        // If anyone has read the event besides us, we don't want to show a sent receipt.
        const receipts = this.props.readReceipts || [];
        const myUserId = MatrixClientPeg.get().getUserId();
        if (receipts.some(r => r.userId !== myUserId)) return false;

        // Finally, we should show a receipt.
        return true;
    }

    private get shouldShowSendingReceipt() {
        // If we're not even eligible, don't show the receipt.
        if (!this.isEligibleForSpecialReceipt) return false;

        // Check the event send status to see if we are pending. Null/undefined status means the
        // message was sent, so check for that and 'sent' explicitly.
        if (!this.props.eventSendStatus || this.props.eventSendStatus === 'sent') return false;

        // Default to showing - there's no other event properties/behaviours we care about at
        // this point.
        return true;
    }

    // TODO: [REACT-WARNING] Move into constructor
    // eslint-disable-next-line camelcase
    UNSAFE_componentWillMount() {
        this.verifyEvent(this.props.mxEvent);
    }

    componentDidMount() {
        this.suppressReadReceiptAnimation = false;
        const client = this.context;
        client.on("deviceVerificationChanged", this.onDeviceVerificationChanged);
        client.on("userTrustStatusChanged", this.onUserVerificationChanged);
        this.props.mxEvent.on("Event.decrypted", this.onDecrypted);
        if (this.props.showReactions) {
            this.props.mxEvent.on("Event.relationsCreated", this.onReactionsCreated);
        }

        if (this.shouldShowSentReceipt || this.shouldShowSendingReceipt) {
            client.on("Room.receipt", this.onRoomReceipt);
            this.isListeningForReceipts = true;
        }
    }

    // TODO: [REACT-WARNING] Replace with appropriate lifecycle event
    // eslint-disable-next-line camelcase
    UNSAFE_componentWillReceiveProps(nextProps) {
        // re-check the sender verification as outgoing events progress through
        // the send process.
        if (nextProps.eventSendStatus !== this.props.eventSendStatus) {
            this.verifyEvent(nextProps.mxEvent);
        }
    }

    shouldComponentUpdate(nextProps, nextState) {
        if (objectHasDiff(this.state, nextState)) {
            return true;
        }

        return !this.propsEqual(this.props, nextProps);
    }

    componentWillUnmount() {
        const client = this.context;
        client.removeListener("deviceVerificationChanged", this.onDeviceVerificationChanged);
        client.removeListener("userTrustStatusChanged", this.onUserVerificationChanged);
        client.removeListener("Room.receipt", this.onRoomReceipt);
        this.isListeningForReceipts = false;
        this.props.mxEvent.removeListener("Event.decrypted", this.onDecrypted);
        if (this.props.showReactions) {
            this.props.mxEvent.removeListener("Event.relationsCreated", this.onReactionsCreated);
        }
    }

    componentDidUpdate(prevProps, prevState, snapshot) {
        // If we're not listening for receipts and expect to be, register a listener.
        if (!this.isListeningForReceipts && (this.shouldShowSentReceipt || this.shouldShowSendingReceipt)) {
            this.context.on("Room.receipt", this.onRoomReceipt);
            this.isListeningForReceipts = true;
        }
    }

    private onRoomReceipt = (ev, room) => {
        // ignore events for other rooms
        const tileRoom = MatrixClientPeg.get().getRoom(this.props.mxEvent.getRoomId());
        if (room !== tileRoom) return;

        if (!this.shouldShowSentReceipt && !this.shouldShowSendingReceipt && !this.isListeningForReceipts) {
            return;
        }

        // We force update because we have no state or prop changes to queue up, instead relying on
        // the getters we use here to determine what needs rendering.
        this.forceUpdate(() => {
            // Per elsewhere in this file, we can remove the listener once we will have no further purpose for it.
            if (!this.shouldShowSentReceipt && !this.shouldShowSendingReceipt) {
                this.context.removeListener("Room.receipt", this.onRoomReceipt);
                this.isListeningForReceipts = false;
            }
        });
    };

    /** called when the event is decrypted after we show it.
     */
    private onDecrypted = () => {
        // we need to re-verify the sending device.
        // (we call onHeightChanged in verifyEvent to handle the case where decryption
        // has caused a change in size of the event tile)
        this.verifyEvent(this.props.mxEvent);
        this.forceUpdate();
    };

    private onDeviceVerificationChanged = (userId, device) => {
        if (userId === this.props.mxEvent.getSender()) {
            this.verifyEvent(this.props.mxEvent);
        }
    };

    private onUserVerificationChanged = (userId, _trustStatus) => {
        if (userId === this.props.mxEvent.getSender()) {
            this.verifyEvent(this.props.mxEvent);
        }
    };

    private async verifyEvent(mxEvent) {
        if (!mxEvent.isEncrypted()) {
            return;
        }

        const encryptionInfo = this.context.getEventEncryptionInfo(mxEvent);
        const senderId = mxEvent.getSender();
        const userTrust = this.context.checkUserTrust(senderId);

        if (encryptionInfo.mismatchedSender) {
            // something definitely wrong is going on here
            this.setState({
                verified: E2E_STATE.WARNING,
            }, this.props.onHeightChanged); // Decryption may have caused a change in size
            return;
        }

        if (!userTrust.isCrossSigningVerified()) {
            // user is not verified, so default to everything is normal
            this.setState({
                verified: E2E_STATE.NORMAL,
            }, this.props.onHeightChanged); // Decryption may have caused a change in size
            return;
        }

        const eventSenderTrust = encryptionInfo.sender && this.context.checkDeviceTrust(
            senderId, encryptionInfo.sender.deviceId,
        );
        if (!eventSenderTrust) {
            this.setState({
                verified: E2E_STATE.UNKNOWN,
            }, this.props.onHeightChanged); // Decryption may have caused a change in size
            return;
        }

        if (!eventSenderTrust.isVerified()) {
            this.setState({
                verified: E2E_STATE.WARNING,
            }, this.props.onHeightChanged); // Decryption may have caused a change in size
            return;
        }

        if (!encryptionInfo.authenticated) {
            this.setState({
                verified: E2E_STATE.UNAUTHENTICATED,
            }, this.props.onHeightChanged); // Decryption may have caused a change in size
            return;
        }

        this.setState({
            verified: E2E_STATE.VERIFIED,
        }, this.props.onHeightChanged); // Decryption may have caused a change in size
    }

    private propsEqual(objA, objB) {
        const keysA = Object.keys(objA);
        const keysB = Object.keys(objB);

        if (keysA.length !== keysB.length) {
            return false;
        }

        for (let i = 0; i < keysA.length; i++) {
            const key = keysA[i];

            if (!objB.hasOwnProperty(key)) {
                return false;
            }

            // need to deep-compare readReceipts
            if (key === 'readReceipts') {
                const rA = objA[key];
                const rB = objB[key];
                if (rA === rB) {
                    continue;
                }

                if (!rA || !rB) {
                    return false;
                }

                if (rA.length !== rB.length) {
                    return false;
                }
                for (let j = 0; j < rA.length; j++) {
                    if (rA[j].userId !== rB[j].userId) {
                        return false;
                    }
                    // one has a member set and the other doesn't?
                    if (rA[j].roomMember !== rB[j].roomMember) {
                        return false;
                    }
                }
            } else {
                if (objA[key] !== objB[key]) {
                    return false;
                }
            }
        }
        return true;
    }

    shouldHighlight() {
        const actions = this.context.getPushActionsForEvent(this.props.mxEvent.replacingEvent() || this.props.mxEvent);
        if (!actions || !actions.tweaks) { return false; }

        // don't show self-highlights from another of our clients
        if (this.props.mxEvent.getSender() === this.context.credentials.userId) {
            return false;
        }

        return actions.tweaks.highlight;
    }

    toggleAllReadAvatars = () => {
        this.setState({
            allReadAvatars: !this.state.allReadAvatars,
        });
    };

    getReadAvatars() {
        if (this.shouldShowSentReceipt || this.shouldShowSendingReceipt) {
            return <SentReceipt messageState={this.props.mxEvent.getAssociatedStatus()} />;
        }

        // return early if there are no read receipts
        if (!this.props.readReceipts || this.props.readReceipts.length === 0) {
            return null;
        }

        const ReadReceiptMarker = sdk.getComponent('rooms.ReadReceiptMarker');
        const avatars = [];
        const receiptOffset = 15;
        let left = 0;

        const receipts = this.props.readReceipts || [];

        if (receipts.length === 0) {
            return null;
        }

        for (let i = 0; i < receipts.length; ++i) {
            const receipt = receipts[i];

            let hidden = true;
            if ((i < MAX_READ_AVATARS) || this.state.allReadAvatars) {
                hidden = false;
            }
            // TODO: we keep the extra read avatars in the dom to make animation simpler
            // we could optimise this to reduce the dom size.

            // If hidden, set offset equal to the offset of the final visible avatar or
            // else set it proportional to index
            left = (hidden ? MAX_READ_AVATARS - 1 : i) * -receiptOffset;

            const userId = receipt.userId;
            let readReceiptInfo;

            if (this.props.readReceiptMap) {
                readReceiptInfo = this.props.readReceiptMap[userId];
                if (!readReceiptInfo) {
                    readReceiptInfo = {};
                    this.props.readReceiptMap[userId] = readReceiptInfo;
                }
            }

            // add to the start so the most recent is on the end (ie. ends up rightmost)
            avatars.unshift(
                <ReadReceiptMarker key={userId} member={receipt.roomMember}
                    fallbackUserId={userId}
                    leftOffset={left} hidden={hidden}
                    readReceiptInfo={readReceiptInfo}
                    checkUnmounting={this.props.checkUnmounting}
                    suppressAnimation={this.suppressReadReceiptAnimation}
                    onClick={this.toggleAllReadAvatars}
                    timestamp={receipt.ts}
                    showTwelveHour={this.props.isTwelveHour}
                />,
            );
        }
        let remText;
        if (!this.state.allReadAvatars) {
            const remainder = receipts.length - MAX_READ_AVATARS;
            if (remainder > 0) {
                remText = <span className="mx_EventTile_readAvatarRemainder"
                    onClick={this.toggleAllReadAvatars}
                    style={{ right: "calc(" + toRem(-left) + " + " + receiptOffset + "px)" }}>{ remainder }+
                </span>;
            }
        }

        return (
            <div className="mx_EventTile_msgOption">
                <span className="mx_EventTile_readAvatars">
                    { remText }
                    { avatars }
                </span>
            </div>
        )
    }

    onSenderProfileClick = event => {
        const mxEvent = this.props.mxEvent;
        dis.dispatch({
            action: 'insert_mention',
            user_id: mxEvent.getSender(),
        });
    };

    onRequestKeysClick = () => {
        this.setState({
            // Indicate in the UI that the keys have been requested (this is expected to
            // be reset if the component is mounted in the future).
            previouslyRequestedKeys: true,
        });

        // Cancel any outgoing key request for this event and resend it. If a response
        // is received for the request with the required keys, the event could be
        // decrypted successfully.
        this.context.cancelAndResendEventRoomKeyRequest(this.props.mxEvent);
    };

    onPermalinkClicked = e => {
        // This allows the permalink to be opened in a new tab/window or copied as
        // matrix.to, but also for it to enable routing within Element when clicked.
        e.preventDefault();
        dis.dispatch({
            action: 'view_room',
            event_id: this.props.mxEvent.getId(),
            highlighted: true,
            room_id: this.props.mxEvent.getRoomId(),
        });
    };

    private renderE2EPadlock() {
        const ev = this.props.mxEvent;

        // event could not be decrypted
        if (ev.getContent().msgtype === 'm.bad.encrypted') {
            return <E2ePadlockUndecryptable />;
        }

        // event is encrypted, display padlock corresponding to whether or not it is verified
        if (ev.isEncrypted()) {
            if (this.state.verified === E2E_STATE.NORMAL) {
                return; // no icon if we've not even cross-signed the user
            } else if (this.state.verified === E2E_STATE.VERIFIED) {
                return; // no icon for verified
            } else if (this.state.verified === E2E_STATE.UNAUTHENTICATED) {
                return (<E2ePadlockUnauthenticated />);
            } else if (this.state.verified === E2E_STATE.UNKNOWN) {
                return (<E2ePadlockUnknown />);
            } else {
                return (<E2ePadlockUnverified />);
            }
        }

        if (this.context.isRoomEncrypted(ev.getRoomId())) {
            // else if room is encrypted
            // and event is being encrypted or is not_sent (Unknown Devices/Network Error)
            if (ev.status === EventStatus.ENCRYPTING) {
                return;
            }
            if (ev.status === EventStatus.NOT_SENT) {
                return;
            }
            if (ev.isState()) {
                return; // we expect this to be unencrypted
            }
            // if the event is not encrypted, but it's an e2e room, show the open padlock
            return <E2ePadlockUnencrypted />;
        }

        // no padlock needed
        return null;
    }

    onActionBarFocusChange = focused => {
        this.setState({
            actionBarFocused: focused,
        });
    };

    getTile = () => this.tile.current;

    getReplyThread = () => this.replyThread.current;

    getReactions = () => {
        if (
            !this.props.showReactions ||
            !this.props.getRelationsForEvent
        ) {
            return null;
        }
        const eventId = this.props.mxEvent.getId();
        return this.props.getRelationsForEvent(eventId, "m.annotation", "m.reaction");
    };

    private onReactionsCreated = (relationType, eventType) => {
        if (relationType !== "m.annotation" || eventType !== "m.reaction") {
            return;
        }
        this.props.mxEvent.removeListener("Event.relationsCreated", this.onReactionsCreated);
        this.setState({
            reactions: this.getReactions(),
        });
    };

    render() {
        const MessageTimestamp = sdk.getComponent('messages.MessageTimestamp');
        const SenderProfile = sdk.getComponent('messages.SenderProfile');
        const MemberAvatar = sdk.getComponent('avatars.MemberAvatar');

        //console.info("EventTile showUrlPreview for %s is %s", this.props.mxEvent.getId(), this.props.showUrlPreview);

        const content = this.props.mxEvent.getContent();
        const msgtype = content.msgtype;
        const eventType = this.props.mxEvent.getType();

        let tileHandler = getHandlerTile(this.props.mxEvent);

        // Info messages are basically information about commands processed on a room
        const isBubbleMessage = eventType.startsWith("m.key.verification") ||
            (eventType === EventType.RoomMessage && msgtype && msgtype.startsWith("m.key.verification")) ||
            (eventType === EventType.RoomCreate) ||
            (eventType === EventType.RoomEncryption) ||
            (eventType === EventType.CallInvite) ||
            (tileHandler === "messages.MJitsiWidgetEvent");
        let isInfoMessage = (
            !isBubbleMessage && eventType !== EventType.RoomMessage &&
            eventType !== EventType.Sticker && eventType !== EventType.RoomCreate
        );

        // If we're showing hidden events in the timeline, we should use the
        // source tile when there's no regular tile for an event and also for
        // replace relations (which otherwise would display as a confusing
        // duplicate of the thing they are replacing).
        if (SettingsStore.getValue("showHiddenEventsInTimeline") && !haveTileForEvent(this.props.mxEvent)) {
            tileHandler = "messages.ViewSourceEvent";
            // Reuse info message avatar and sender profile styling
            isInfoMessage = true;
        }
        // This shouldn't happen: the caller should check we support this type
        // before trying to instantiate us
        if (!tileHandler) {
            const {mxEvent} = this.props;
            console.warn(`Event type not supported: type:${mxEvent.getType()} isState:${mxEvent.isState()}`);
            return <div className="mx_EventTile mx_EventTile_info mx_MNoticeBody">
                <div className="mx_EventTile_line">
                    { _t('This event could not be displayed') }
                </div>
            </div>;
        }
        const EventTileType = sdk.getComponent(tileHandler);

        const isSending = (['sending', 'queued', 'encrypting'].indexOf(this.props.eventSendStatus) !== -1);
        const isRedacted = isMessageEvent(this.props.mxEvent) && this.props.isRedacted;
        const isEncryptionFailure = this.props.mxEvent.isDecryptionFailure();

        const isEditing = !!this.props.editState;
        const classes = classNames({
            mx_EventTile_bubbleContainer: isBubbleMessage,
            mx_EventTile: true,
            mx_EventTile_isEditing: isEditing,
            mx_EventTile_info: isInfoMessage,
            mx_EventTile_12hr: this.props.isTwelveHour,
            // Note: we keep the `sending` state class for tests, not for our styles
            mx_EventTile_sending: !isEditing && isSending,
            mx_EventTile_highlight: this.props.tileShape === 'notif' ? false : this.shouldHighlight(),
            mx_EventTile_selected: this.props.isSelectedEvent,
            mx_EventTile_continuation: this.props.tileShape ? '' : this.props.continuation,
            mx_EventTile_last: this.props.last,
            mx_EventTile_lastInSection: this.props.lastInSection,
            mx_EventTile_contextual: this.props.contextual,
            mx_EventTile_actionBarFocused: this.state.actionBarFocused,
            mx_EventTile_verified: !isBubbleMessage && this.state.verified === E2E_STATE.VERIFIED,
            mx_EventTile_unverified: !isBubbleMessage && this.state.verified === E2E_STATE.WARNING,
            mx_EventTile_unknown: !isBubbleMessage && this.state.verified === E2E_STATE.UNKNOWN,
            mx_EventTile_bad: isEncryptionFailure,
            mx_EventTile_emote: msgtype === 'm.emote',
        });

        // If the tile is in the Sending state, don't speak the message.
        const ariaLive = (this.props.eventSendStatus !== null) ? 'off' : undefined;

        let permalink = "#";
        if (this.props.permalinkCreator) {
            permalink = this.props.permalinkCreator.forEvent(this.props.mxEvent.getId());
        }

        let avatar;
        let sender;
        let avatarSize;
        let needsSenderProfile;

        if (this.props.tileShape === "notif") {
            avatarSize = 24;
            needsSenderProfile = true;
        } else if (tileHandler === 'messages.RoomCreate' || isBubbleMessage) {
            avatarSize = 0;
            needsSenderProfile = false;
        } else if (isInfoMessage) {
            // a small avatar, with no sender profile, for
            // joins/parts/etc
            avatarSize = 14;
            needsSenderProfile = false;
        } else if (this.props.layout == Layout.IRC) {
            avatarSize = 14;
            needsSenderProfile = true;
        } else if (this.props.continuation && this.props.tileShape !== "file_grid") {
            // no avatar or sender profile for continuation messages
            avatarSize = 0;
            needsSenderProfile = false;
        } else {
            avatarSize = 30;
            needsSenderProfile = true;
        }

        if (this.props.mxEvent.sender && avatarSize) {
            let member;
            // set member to receiver (target) if it is a 3PID invite
            // so that the correct avatar is shown as the text is
            // `$target accepted the invitation for $email`
            if (this.props.mxEvent.getContent().third_party_invite) {
                member = this.props.mxEvent.target;
            } else {
                member = this.props.mxEvent.sender;
            }
            avatar = (
                <div className="mx_EventTile_avatar">
                    <MemberAvatar member={member}
                        width={avatarSize} height={avatarSize}
                        viewUserOnClick={true}
                    />
                </div>
            );
        }

        if (needsSenderProfile) {
            if (!this.props.tileShape || this.props.tileShape === 'reply' || this.props.tileShape === 'reply_preview') {
                sender = <SenderProfile onClick={this.onSenderProfileClick}
                    mxEvent={this.props.mxEvent}
                    enableFlair={this.props.enableFlair}
                />;
            } else {
                sender = <SenderProfile mxEvent={this.props.mxEvent} enableFlair={this.props.enableFlair} />;
            }
        }

        const MessageActionBar = sdk.getComponent('messages.MessageActionBar');
        const actionBar = !isEditing ? <MessageActionBar
            mxEvent={this.props.mxEvent}
            reactions={this.state.reactions}
            permalinkCreator={this.props.permalinkCreator}
            getTile={this.getTile}
            getReplyThread={this.getReplyThread}
            onFocusChange={this.onActionBarFocusChange}
        /> : undefined;

        const showTimestamp = this.props.mxEvent.getTs() && (this.props.alwaysShowTimestamps || this.state.hover);
        const timestamp = showTimestamp ?
            <MessageTimestamp showTwelveHour={this.props.isTwelveHour} ts={this.props.mxEvent.getTs()} /> : null;

        const keyRequestHelpText =
            <div className="mx_EventTile_keyRequestInfo_tooltip_contents">
                <p>
                    { this.state.previouslyRequestedKeys ?
                        _t( 'Your key share request has been sent - please check your other sessions ' +
                            'for key share requests.') :
                        _t( 'Key share requests are sent to your other sessions automatically. If you ' +
                            'rejected or dismissed the key share request on your other sessions, click ' +
                            'here to request the keys for this session again.')
                    }
                </p>
                <p>
                    { _t( 'If your other sessions do not have the key for this message you will not ' +
                            'be able to decrypt them.')
                    }
                </p>
            </div>;
        const keyRequestInfoContent = this.state.previouslyRequestedKeys ?
            _t('Key request sent.') :
            _t(
                '<requestLink>Re-request encryption keys</requestLink> from your other sessions.',
                {},
                {'requestLink': (sub) => <a onClick={this.onRequestKeysClick}>{ sub }</a>},
            );

        const TooltipButton = sdk.getComponent('elements.TooltipButton');
        const keyRequestInfo = isEncryptionFailure && !isRedacted ?
            <div className="mx_EventTile_keyRequestInfo">
                <span className="mx_EventTile_keyRequestInfo_text">
                    { keyRequestInfoContent }
                </span>
                <TooltipButton helpText={keyRequestHelpText} />
            </div> : null;

        let reactionsRow;
        if (!isRedacted) {
            const ReactionsRow = sdk.getComponent('messages.ReactionsRow');
            reactionsRow = <ReactionsRow
                mxEvent={this.props.mxEvent}
                reactions={this.state.reactions}
            />;
        }

        const linkedTimestamp = <a
            href={permalink}
            onClick={this.onPermalinkClicked}
            aria-label={formatTime(new Date(this.props.mxEvent.getTs()), this.props.isTwelveHour)}
        >
            { timestamp }
        </a>;

        const useIRCLayout = this.props.layout == Layout.IRC;
        const groupTimestamp = !useIRCLayout ? linkedTimestamp : null;
        const ircTimestamp = useIRCLayout ? linkedTimestamp : null;
        const groupPadlock = !useIRCLayout && !isBubbleMessage && this.renderE2EPadlock();
        const ircPadlock = useIRCLayout && !isBubbleMessage && this.renderE2EPadlock();

        let msgOption;
        if (this.props.showReadReceipts) {
            const readAvatars = this.getReadAvatars();
            msgOption = readAvatars;
        }

        switch (this.props.tileShape) {
            case 'notif': {
                const room = this.context.getRoom(this.props.mxEvent.getRoomId());
                return (
                    <div className={classes} aria-live={ariaLive} aria-atomic="true">
                        <div className="mx_EventTile_roomName">
                            <RoomAvatar room={room} width={28} height={28} />
                            <a href={permalink} onClick={this.onPermalinkClicked}>
                                { room ? room.name : '' }
                            </a>
                        </div>
                        <div className="mx_EventTile_senderDetails">
                            { avatar }
                            <a href={permalink} onClick={this.onPermalinkClicked}>
                                { sender }
                                { timestamp }
                            </a>
                        </div>
                        <div className="mx_EventTile_line">
                            <EventTileType ref={this.tile}
                                mxEvent={this.props.mxEvent}
                                highlights={this.props.highlights}
                                highlightLink={this.props.highlightLink}
                                showUrlPreview={this.props.showUrlPreview}
                                onHeightChanged={this.props.onHeightChanged}
                            />
                        </div>
                    </div>
                );
            }
            case 'file_grid': {
                return (
                    <div className={classes} aria-live={ariaLive} aria-atomic="true">
                        <div className="mx_EventTile_line">
                            <EventTileType ref={this.tile}
                                mxEvent={this.props.mxEvent}
                                highlights={this.props.highlights}
                                highlightLink={this.props.highlightLink}
                                showUrlPreview={this.props.showUrlPreview}
                                tileShape={this.props.tileShape}
                                onHeightChanged={this.props.onHeightChanged}
                            />
                        </div>
                        <a
                            className="mx_EventTile_senderDetailsLink"
                            href={permalink}
                            onClick={this.onPermalinkClicked}
                        >
                            <div className="mx_EventTile_senderDetails">
                                { sender }
                                { timestamp }
                            </div>
                        </a>
                    </div>
                );
            }

            case 'reply':
            case 'reply_preview': {
                let thread;
                if (this.props.tileShape === 'reply_preview') {
                    thread = ReplyThread.makeThread(
                        this.props.mxEvent,
                        this.props.onHeightChanged,
                        this.props.permalinkCreator,
                        this.replyThread,
                    );
                }
                return (
                    <div className={classes} aria-live={ariaLive} aria-atomic="true">
                        { ircTimestamp }
                        { avatar }
                        { sender }
                        { ircPadlock }
                        <div className="mx_EventTile_reply">
                            { groupTimestamp }
                            { groupPadlock }
                            { thread }
                            <EventTileType ref={this.tile}
                                mxEvent={this.props.mxEvent}
                                highlights={this.props.highlights}
                                highlightLink={this.props.highlightLink}
                                onHeightChanged={this.props.onHeightChanged}
                                replacingEventId={this.props.replacingEventId}
                                showUrlPreview={false}
                            />
                        </div>
                    </div>
                );
            }
            default: {
                const thread = ReplyThread.makeThread(
                    this.props.mxEvent,
                    this.props.onHeightChanged,
                    this.props.permalinkCreator,
                    this.replyThread,
                    this.props.layout,
                );

                // tab-index=-1 to allow it to be focusable but do not add tab stop for it, primarily for screen readers
                return (
                    React.createElement(this.props.as || "div", {
                        "ref": this.ref,
                        "className": classes,
                        "tabIndex": -1,
                        "aria-live": ariaLive,
                        "aria-atomic": "true",
                        "data-scroll-tokens": this.props["data-scroll-tokens"],
                        "onMouseEnter": () => this.setState({ hover: true }),
                        "onMouseLeave": () => this.setState({ hover: false }),
                    }, [
                        ircTimestamp,
                        sender,
                        ircPadlock,
                        <div className="mx_EventTile_line" key="mx_EventTile_line">
                            { groupTimestamp }
                            { groupPadlock }
                            { thread }
                            <EventTileType ref={this.tile}
                                mxEvent={this.props.mxEvent}
                                replacingEventId={this.props.replacingEventId}
                                editState={this.props.editState}
                                highlights={this.props.highlights}
                                highlightLink={this.props.highlightLink}
                                showUrlPreview={this.props.showUrlPreview}
                                permalinkCreator={this.props.permalinkCreator}
                                onHeightChanged={this.props.onHeightChanged}
                                callEventGrouper={this.props.callEventGrouper}
                            />
                            { keyRequestInfo }
                            { reactionsRow }
                            { actionBar }
                        </div>,
                        msgOption,
                        avatar,

                    ])
                )
            }
        }
    }
}

// XXX this'll eventually be dynamic based on the fields once we have extensible event types
const messageTypes = ['m.room.message', 'm.sticker'];
function isMessageEvent(ev) {
    return (messageTypes.includes(ev.getType()));
}

export function haveTileForEvent(e) {
    // Only messages have a tile (black-rectangle) if redacted
    if (e.isRedacted() && !isMessageEvent(e)) return false;

    // No tile for replacement events since they update the original tile
    if (e.isRelation("m.replace")) return false;

    const handler = getHandlerTile(e);
    if (handler === undefined) return false;
    if (handler === 'messages.TextualEvent') {
        return TextForEvent.textForEvent(e) !== '';
    } else if (handler === 'messages.RoomCreate') {
        return Boolean(e.getContent()['predecessor']);
    } else {
        return true;
    }
}

function E2ePadlockUndecryptable(props) {
    return (
        <E2ePadlock title={_t("This message cannot be decrypted")} icon="undecryptable" {...props} />
    );
}

function E2ePadlockUnverified(props) {
    return (
        <E2ePadlock title={_t("Encrypted by an unverified session")} icon="unverified" {...props} />
    );
}

function E2ePadlockUnencrypted(props) {
    return (
        <E2ePadlock title={_t("Unencrypted")} icon="unencrypted" {...props} />
    );
}

function E2ePadlockUnknown(props) {
    return (
        <E2ePadlock title={_t("Encrypted by a deleted session")} icon="unknown" {...props} />
    );
}

function E2ePadlockUnauthenticated(props) {
    return (
        <E2ePadlock
            title={_t("The authenticity of this encrypted message can't be guaranteed on this device.")}
            icon="unauthenticated"
            {...props}
        />
    );
}

interface IE2ePadlockProps {
    icon: string;
    title: string;
}

interface IE2ePadlockState {
    hover: boolean;
}

class E2ePadlock extends React.Component<IE2ePadlockProps, IE2ePadlockState> {
    constructor(props) {
        super(props);

        this.state = {
            hover: false,
        };
    }

    onHoverStart = () => {
        this.setState({hover: true});
    };

    onHoverEnd = () => {
        this.setState({hover: false});
    };

    render() {
        let tooltip = null;
        if (this.state.hover) {
            tooltip = <Tooltip className="mx_EventTile_e2eIcon_tooltip" label={this.props.title} />;
        }

        const classes = `mx_EventTile_e2eIcon mx_EventTile_e2eIcon_${this.props.icon}`;
        return (
            <div
                className={classes}
                onMouseEnter={this.onHoverStart}
                onMouseLeave={this.onHoverEnd}
            >{tooltip}</div>
        );
    }
}

interface ISentReceiptProps {
    messageState: string; // TODO: Types for message sending state
}

interface ISentReceiptState {
    hover: boolean;
}

class SentReceipt extends React.PureComponent<ISentReceiptProps, ISentReceiptState> {
    constructor(props) {
        super(props);

        this.state = {
            hover: false,
        };
    }

    onHoverStart = () => {
        this.setState({hover: true});
    };

    onHoverEnd = () => {
        this.setState({hover: false});
    };

    render() {
        const isSent = !this.props.messageState || this.props.messageState === 'sent';
        const isFailed = this.props.messageState === 'not_sent';
        const receiptClasses = classNames({
            'mx_EventTile_receiptSent': isSent,
            'mx_EventTile_receiptSending': !isSent && !isFailed,
        });

        let nonCssBadge = null;
        if (isFailed) {
            nonCssBadge = <NotificationBadge
                notification={StaticNotificationState.RED_EXCLAMATION}
            />;
        }

        let tooltip = null;
        if (this.state.hover) {
            let label = _t("Sending your message...");
            if (this.props.messageState === 'encrypting') {
                label = _t("Encrypting your message...");
            } else if (isSent) {
                label = _t("Your message was sent");
            } else if (isFailed) {
                label = _t("Failed to send");
            }
            // The yOffset is somewhat arbitrary - it just brings the tooltip down to be more associated
            // with the read receipt.
            tooltip = <Tooltip className="mx_EventTile_readAvatars_receiptTooltip" label={label} yOffset={20} />;
        }

        return <span className="mx_EventTile_readAvatars">
            <span className={receiptClasses} onMouseEnter={this.onHoverStart} onMouseLeave={this.onHoverEnd}>
                {nonCssBadge}
                {tooltip}
            </span>
        </span>;
    }
}<|MERGE_RESOLUTION|>--- conflicted
+++ resolved
@@ -276,16 +276,14 @@
     // Helper to build permalinks for the room
     permalinkCreator?: RoomPermalinkCreator;
 
-<<<<<<< HEAD
     // CallEventGrouper for this event
     callEventGrouper?: CallEventGrouper;
-=======
+
     // Symbol of the root node
     as?: string
 
     // whether or not to always show timestamps
     alwaysShowTimestamps?: boolean
->>>>>>> f22fd7aa
 }
 
 interface IState {
