/*
Copyright 2019 Michael Telatynski <7t3chguy@gmail.com>
Copyright 2019 The Matrix.org Foundation C.I.C.

Licensed under the Apache License, Version 2.0 (the "License");
you may not use this file except in compliance with the License.
You may obtain a copy of the License at

    http://www.apache.org/licenses/LICENSE-2.0

Unless required by applicable law or agreed to in writing, software
distributed under the License is distributed on an "AS IS" BASIS,
WITHOUT WARRANTIES OR CONDITIONS OF ANY KIND, either express or implied.
See the License for the specific language governing permissions and
limitations under the License.
*/

import React from 'react';
import classNames from 'classnames';

import Tooltip, { Alignment } from './Tooltip';
import { _t } from "../../../languageHandler";
import { replaceableComponent } from "../../../utils/replaceableComponent";

export enum InfoTooltipKind {
    Info = "info",
    Warning = "warning",
}

interface ITooltipProps {
    tooltip?: React.ReactNode;
    className?: string,
    tooltipClassName?: string;
    kind?: InfoTooltipKind;
}

interface IState {
    hover: boolean;
}

@replaceableComponent("views.elements.InfoTooltip")
export default class InfoTooltip extends React.PureComponent<ITooltipProps, IState> {
    constructor(props: ITooltipProps) {
        super(props);
        this.state = {
            hover: false,
        };
    }

    onMouseOver = () => {
        this.setState({
            hover: true,
        });
    };

    onMouseLeave = () => {
        this.setState({
            hover: false,
        });
    };

    render() {
<<<<<<< HEAD
        const {tooltip, children, tooltipClassName, className, kind} = this.props;
=======
        const { tooltip, children, tooltipClassName } = this.props;
>>>>>>> 0425b029
        const title = _t("Information");
        const iconClassName = (
            (kind !== InfoTooltipKind.Warning) ?
                "mx_InfoTooltip_icon_info" : "mx_InfoTooltip_icon_warning"
        );

        // Tooltip are forced on the right for a more natural feel to them on info icons
        const tip = this.state.hover ? <Tooltip
            className="mx_InfoTooltip_container"
            tooltipClassName={classNames("mx_InfoTooltip_tooltip", tooltipClassName)}
            label={tooltip || title}
            alignment={Alignment.Right}
        /> : <div />;
        return (
            <div
                onMouseOver={this.onMouseOver}
                onMouseLeave={this.onMouseLeave}
                className={classNames("mx_InfoTooltip", className)}
            >
                <span className={classNames("mx_InfoTooltip_icon", iconClassName)} aria-label={title} />
                {children}
                {tip}
            </div>
        );
    }
}<|MERGE_RESOLUTION|>--- conflicted
+++ resolved
@@ -60,11 +60,7 @@
     };
 
     render() {
-<<<<<<< HEAD
-        const {tooltip, children, tooltipClassName, className, kind} = this.props;
-=======
-        const { tooltip, children, tooltipClassName } = this.props;
->>>>>>> 0425b029
+        const { tooltip, children, tooltipClassName, className, kind } = this.props;
         const title = _t("Information");
         const iconClassName = (
             (kind !== InfoTooltipKind.Warning) ?
