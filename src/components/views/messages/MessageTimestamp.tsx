/*
Copyright 2015, 2016 OpenMarket Ltd
Copyright 2018 Michael Telatynski <7t3chguy@gmail.com>

Licensed under the Apache License, Version 2.0 (the "License");
you may not use this file except in compliance with the License.
You may obtain a copy of the License at

    http://www.apache.org/licenses/LICENSE-2.0

Unless required by applicable law or agreed to in writing, software
distributed under the License is distributed on an "AS IS" BASIS,
WITHOUT WARRANTIES OR CONDITIONS OF ANY KIND, either express or implied.
See the License for the specific language governing permissions and
limitations under the License.
*/

import React from 'react';
<<<<<<< HEAD

import { formatFullDate, formatTime, formatFullTime } from '../../../DateUtils';
=======
import { formatFullDate, formatTime, formatFullTime, formatRelativeTime } from '../../../DateUtils';
>>>>>>> 2b52e17a
import { replaceableComponent } from "../../../utils/replaceableComponent";

interface IProps {
    ts: number;
    showTwelveHour?: boolean;
    showFullDate?: boolean;
    showSeconds?: boolean;
    showRelative?: boolean;
}

@replaceableComponent("views.messages.MessageTimestamp")
export default class MessageTimestamp extends React.Component<IProps> {
    public render() {
        const date = new Date(this.props.ts);
        let timestamp;
        if (this.props.showRelative) {
            timestamp = formatRelativeTime(date, this.props.showTwelveHour);
        } else if (this.props.showFullDate) {
            timestamp = formatFullDate(date, this.props.showTwelveHour, this.props.showSeconds);
        } else if (this.props.showSeconds) {
            timestamp = formatFullTime(date, this.props.showTwelveHour);
        } else {
            timestamp = formatTime(date, this.props.showTwelveHour);
        }

        return (
            <span
                className="mx_MessageTimestamp"
                title={formatFullDate(date, this.props.showTwelveHour)}
                aria-hidden={true}
            >
                { timestamp }
            </span>
        );
    }
}<|MERGE_RESOLUTION|>--- conflicted
+++ resolved
@@ -16,12 +16,7 @@
 */
 
 import React from 'react';
-<<<<<<< HEAD
-
-import { formatFullDate, formatTime, formatFullTime } from '../../../DateUtils';
-=======
 import { formatFullDate, formatTime, formatFullTime, formatRelativeTime } from '../../../DateUtils';
->>>>>>> 2b52e17a
 import { replaceableComponent } from "../../../utils/replaceableComponent";
 
 interface IProps {
