--- conflicted
+++ resolved
@@ -316,14 +316,10 @@
                 });
                 break;
             case 'view_room':
-<<<<<<< HEAD
-                this._viewRoom(payload.room_id, payload.show_settings);
-=======
                 // by default we autoPeek rooms, unless we were called explicitly with
                 // autoPeek=false by something like RoomDirectory who has already peeked
                 this.setState({ autoPeek : payload.auto_peek === false ? false : true });
                 this._viewRoom(payload.room_id, payload.show_settings, payload.event_id);
->>>>>>> 223675ba
                 break;
             case 'view_prev_room':
                 roomIndexDelta = -1;
@@ -874,13 +870,10 @@
                         <RoomView
                             ref="roomView"
                             roomId={this.state.currentRoom}
-<<<<<<< HEAD
-=======
                             eventId={this.state.initialEventId}
                             highlightedEventId={this.state.highlightedEventId}
                             eventPixelOffset={this.state.initialEventPixelOffset}
                             autoPeek={this.state.autoPeek}
->>>>>>> 223675ba
                             key={this.state.currentRoom}
                             ConferenceHandler={this.props.ConferenceHandler} />
                     );
