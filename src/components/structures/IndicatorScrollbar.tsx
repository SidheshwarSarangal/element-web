--- conflicted
+++ resolved
@@ -14,12 +14,7 @@
 limitations under the License.
 */
 
-<<<<<<< HEAD
-import React, { createRef } from "react";
-
-=======
 import React, { ComponentProps, createRef } from "react";
->>>>>>> 2b52e17a
 import AutoHideScrollbar from "./AutoHideScrollbar";
 import { replaceableComponent } from "../../utils/replaceableComponent";
 
