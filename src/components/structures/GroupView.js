/*
Copyright 2017 Vector Creations Ltd.
Copyright 2017 New Vector Ltd.

Licensed under the Apache License, Version 2.0 (the "License");
you may not use this file except in compliance with the License.
You may obtain a copy of the License at

    http://www.apache.org/licenses/LICENSE-2.0

Unless required by applicable law or agreed to in writing, software
distributed under the License is distributed on an "AS IS" BASIS,
WITHOUT WARRANTIES OR CONDITIONS OF ANY KIND, either express or implied.
See the License for the specific language governing permissions and
limitations under the License.
*/

import React from 'react';
import PropTypes from 'prop-types';
import MatrixClientPeg from '../../MatrixClientPeg';
import sdk from '../../index';
import dis from '../../dispatcher';
import { sanitizedHtmlNode } from '../../HtmlUtils';
import { _t } from '../../languageHandler';
import AccessibleButton from '../views/elements/AccessibleButton';
import Modal from '../../Modal';
import classnames from 'classnames';

const RoomSummaryType = PropTypes.shape({
    room_id: PropTypes.string.isRequired,
    profile: PropTypes.shape({
        name: PropTypes.string,
        avatar_url: PropTypes.string,
        canonical_alias: PropTypes.string,
    }).isRequired,
});

const UserSummaryType = PropTypes.shape({
    summaryInfo: PropTypes.shape({
        user_id: PropTypes.string.isRequired,
    }).isRequired,
});

const CategoryRoomList = React.createClass({
    displayName: 'CategoryRoomList',

    props: {
        rooms: PropTypes.arrayOf(RoomSummaryType).isRequired,
        category: PropTypes.shape({
            profile: PropTypes.shape({
                name: PropTypes.string,
            }).isRequired,
        }),
    },

    render: function() {
        const roomNodes = this.props.rooms.map((r) => {
            return <FeaturedRoom key={r.room_id} summaryInfo={r} />;
        });
        let catHeader = null;
        if (this.props.category && this.props.category.profile) {
            catHeader = <div className="mx_GroupView_featuredThings_category">{this.props.category.profile.name}</div>;
        }
        return <div>
            {catHeader}
            {roomNodes}
        </div>;
    },
});

const FeaturedRoom = React.createClass({
    displayName: 'FeaturedRoom',

    props: {
        summaryInfo: RoomSummaryType.isRequired,
    },

    onClick: function(e) {
        e.preventDefault();
        e.stopPropagation();

        dis.dispatch({
            action: 'view_room',
            room_alias: this.props.summaryInfo.profile.canonical_alias,
            room_id: this.props.summaryInfo.room_id,
        });
    },

    render: function() {
        const RoomAvatar = sdk.getComponent("avatars.RoomAvatar");

        const oobData = {
            roomId: this.props.summaryInfo.room_id,
            avatarUrl: this.props.summaryInfo.profile.avatar_url,
            name: this.props.summaryInfo.profile.name,
        };
        let permalink = null;
        if (this.props.summaryInfo.profile && this.props.summaryInfo.profile.canonical_alias) {
            permalink = 'https://matrix.to/#/' + this.props.summaryInfo.profile.canonical_alias;
        }
        let roomNameNode = null;
        if (permalink) {
            roomNameNode = <a href={permalink} onClick={this.onClick} >{this.props.summaryInfo.profile.name}</a>;
        } else {
            roomNameNode = <span>{this.props.summaryInfo.profile.name}</span>;
        }

        return <AccessibleButton className="mx_GroupView_featuredThing" onClick={this.onClick}>
            <RoomAvatar oobData={oobData} width={64} height={64} />
            <div className="mx_GroupView_featuredThing_name">{roomNameNode}</div>
        </AccessibleButton>;
    },
});

const RoleUserList = React.createClass({
    displayName: 'RoleUserList',

    props: {
        users: PropTypes.arrayOf(UserSummaryType).isRequired,
        role: PropTypes.shape({
            profile: PropTypes.shape({
                name: PropTypes.string,
            }).isRequired,
        }),
    },

    render: function() {
        const userNodes = this.props.users.map((u) => {
            return <FeaturedUser key={u.user_id} summaryInfo={u} />;
        });
        let roleHeader = null;
        if (this.props.role && this.props.role.profile) {
            roleHeader = <div className="mx_GroupView_featuredThings_category">{this.props.role.profile.name}</div>;
        }
        return <div>
            {roleHeader}
            {userNodes}
        </div>;
    },
});

const FeaturedUser = React.createClass({
    displayName: 'FeaturedUser',

    props: {
        summaryInfo: UserSummaryType.isRequired,
    },

    onClick: function(e) {
        e.preventDefault();
        e.stopPropagation();

        dis.dispatch({
            action: 'view_start_chat_or_reuse',
            user_id: this.props.summaryInfo.user_id,
            go_home_on_cancel: false,
        });
    },

    render: function() {
        // Add avatar once we get profile info inline in the summary response
        //const BaseAvatar = sdk.getComponent("avatars.BaseAvatar");

        const permalink = 'https://matrix.to/#/' + this.props.summaryInfo.user_id;
        const userNameNode = <a href={permalink} onClick={this.onClick} >{this.props.summaryInfo.user_id}</a>;

        return <AccessibleButton className="mx_GroupView_featuredThing" onClick={this.onClick}>
            <div className="mx_GroupView_featuredThing_name">{userNameNode}</div>
        </AccessibleButton>;
    },
});

export default React.createClass({
    displayName: 'GroupView',

    propTypes: {
        groupId: PropTypes.string.isRequired,
    },

    getInitialState: function() {
        return {
            summary: null,
            error: null,
            editing: false,
            saving: false,
            uploadingAvatar: false,
            membershipBusy: false,
        };
    },

    componentWillMount: function() {
        this._changeAvatarComponent = null;
        this._loadGroupFromServer(this.props.groupId);

        MatrixClientPeg.get().on("Group.myMembership", this._onGroupMyMembership);
    },

    componentWillUnmount: function() {
        MatrixClientPeg.get().removeListener("Group.myMembership", this._onGroupMyMembership);
    },

    componentWillReceiveProps: function(newProps) {
        if (this.props.groupId != newProps.groupId) {
            this.setState({
                summary: null,
                error: null,
            }, () => {
                this._loadGroupFromServer(newProps.groupId);
            });
        }
    },

    _onGroupMyMembership: function(group) {
        if (group.groupId !== this.props.groupId) return;

        this.setState({membershipBusy: false});
    },

    _loadGroupFromServer: function(groupId) {
        MatrixClientPeg.get().getGroupSummary(groupId).done((res) => {
            this.setState({
                summary: res,
                error: null,
            });
        }, (err) => {
            this.setState({
                summary: null,
                error: err,
            });
        });
    },

    _onShowRhsClick: function(ev) {
        dis.dispatch({ action: 'show_right_panel' });
    },

    _onEditClick: function() {
        this.setState({
            editing: true,
            profileForm: Object.assign({}, this.state.summary.profile),
        });
    },

    _onCancelClick: function() {
        this.setState({
            editing: false,
            profileForm: null,
        });
    },

    _onNameChange: function(e) {
        const newProfileForm = Object.assign(this.state.profileForm, { name: e.target.value });
        this.setState({
            profileForm: newProfileForm,
        });
    },

    _onShortDescChange: function(e) {
        const newProfileForm = Object.assign(this.state.profileForm, { short_description: e.target.value });
        this.setState({
            profileForm: newProfileForm,
        });
    },

    _onLongDescChange: function(e) {
        const newProfileForm = Object.assign(this.state.profileForm, { long_description: e.target.value });
        this.setState({
            profileForm: newProfileForm,
        });
    },

    _onAvatarSelected: function(ev) {
        const file = ev.target.files[0];
        if (!file) return;

        this.setState({uploadingAvatar: true});
        MatrixClientPeg.get().uploadContent(file).then((url) => {
            const newProfileForm = Object.assign(this.state.profileForm, { avatar_url: url });
            this.setState({
                uploadingAvatar: false,
                profileForm: newProfileForm,
            });
        }).catch((e) => {
            this.setState({uploadingAvatar: false});
            const ErrorDialog = sdk.getComponent("dialogs.ErrorDialog");
            console.error("Failed to upload avatar image", e);
            Modal.createTrackedDialog('Failed to upload image', '', ErrorDialog, {
                title: _t('Error'),
                description: _t('Failed to upload image'),
            });
        }).done();
    },

    _onSaveClick: function() {
        this.setState({saving: true});
        MatrixClientPeg.get().setGroupProfile(this.props.groupId, this.state.profileForm).then((result) => {
            this.setState({
                saving: false,
                editing: false,
                summary: null,
            });
            this._loadGroupFromServer(this.props.groupId);
        }).catch((e) => {
            this.setState({
                saving: false,
            });
            const ErrorDialog = sdk.getComponent("dialogs.ErrorDialog");
            console.error("Failed to save group profile", e);
            Modal.createTrackedDialog('Failed to update group', '', ErrorDialog, {
                title: _t('Error'),
                description: _t('Failed to update group'),
            });
        }).done();
    },

    _onAcceptInviteClick: function() {
        this.setState({membershipBusy: true});
        MatrixClientPeg.get().acceptGroupInvite(this.props.groupId).then(() => {
            // don't reset membershipBusy here: wait for the membership change to come down the sync
        }).catch((e) => {
            this.setState({membershipBusy: false});
            const ErrorDialog = sdk.getComponent("dialogs.ErrorDialog");
            Modal.createTrackedDialog('Error accepting invite', '', ErrorDialog, {
                title: _t("Error"),
                description: _t("Unable to accept invite"),
            });
        });
    },

    _onRejectInviteClick: function() {
        this.setState({membershipBusy: true});
        MatrixClientPeg.get().leaveGroup(this.props.groupId).then(() => {
            // don't reset membershipBusy here: wait for the membership change to come down the sync
        }).catch((e) => {
            this.setState({membershipBusy: false});
            const ErrorDialog = sdk.getComponent("dialogs.ErrorDialog");
            Modal.createTrackedDialog('Error rejecting invite', '', ErrorDialog, {
                title: _t("Error"),
                description: _t("Unable to reject invite"),
            });
        });
    },

    _onLeaveClick: function() {
        const QuestionDialog = sdk.getComponent("dialogs.QuestionDialog");
        Modal.createTrackedDialog('Leave Group', '', QuestionDialog, {
            title: _t("Leave Group"),
            description: _t("Leave %(groupName)s?", {groupName: this.props.groupId}),
            button: _t("Leave"),
            danger: true,
            onFinished: (confirmed) => {
                if (!confirmed) return;

                this.setState({membershipBusy: true});
                MatrixClientPeg.get().leaveGroup(this.props.groupId).then(() => {
                    // don't reset membershipBusy here: wait for the membership change to come down the sync
                }).catch((e) => {
                    this.setState({membershipBusy: false});
                    const ErrorDialog = sdk.getComponent("dialogs.ErrorDialog");
                    Modal.createTrackedDialog('Error leaving room', '', ErrorDialog, {
                        title: _t("Error"),
                        description: _t("Unable to leave room"),
                    });
                });
            },
        });
    },

    _getFeaturedRoomsNode() {
        const summary = this.state.summary;

        if (summary.rooms_section.rooms.length == 0) return null;

        const defaultCategoryRooms = [];
        const categoryRooms = {};
        summary.rooms_section.rooms.forEach((r) => {
            if (r.category_id === null) {
                defaultCategoryRooms.push(r);
            } else {
                let list = categoryRooms[r.category_id];
                if (list === undefined) {
                    list = [];
                    categoryRooms[r.category_id] = list;
                }
                list.push(r);
            }
        });

        let defaultCategoryNode = null;
        if (defaultCategoryRooms.length > 0) {
            defaultCategoryNode = <CategoryRoomList rooms={defaultCategoryRooms} />;
        }
        const categoryRoomNodes = Object.keys(categoryRooms).map((catId) => {
            const cat = summary.rooms_section.categories[catId];
            return <CategoryRoomList key={catId} rooms={categoryRooms[catId]} category={cat} />;
        });

        return <div className="mx_GroupView_featuredThings">
            <div className="mx_GroupView_featuredThings_header">
                {_t('Featured Rooms:')}
            </div>
            {defaultCategoryNode}
            {categoryRoomNodes}
        </div>;
    },

    _getFeaturedUsersNode() {
        const summary = this.state.summary;

        if (summary.users_section.users.length == 0) return null;

        const noRoleUsers = [];
        const roleUsers = {};
        summary.users_section.users.forEach((u) => {
            if (u.role_id === null) {
                noRoleUsers.push(u);
            } else {
                let list = roleUsers[u.role_id];
                if (list === undefined) {
                    list = [];
                    roleUsers[u.role_id] = list;
                }
                list.push(u);
            }
        });

        let noRoleNode = null;
        if (noRoleUsers.length > 0) {
            noRoleNode = <RoleUserList users={noRoleUsers} />;
        }
        const roleUserNodes = Object.keys(roleUsers).map((roleId) => {
            const role = summary.users_section.roles[roleId];
            return <RoleUserList key={roleId} users={roleUsers[roleId]} role={role} />;
        });

        return <div className="mx_GroupView_featuredThings">
            <div className="mx_GroupView_featuredThings_header">
                {_t('Featured Users:')}
            </div>
            {noRoleNode}
            {roleUserNodes}
        </div>;
    },

    _getMembershipSection: function() {
        const group = MatrixClientPeg.get().getGroup(this.props.groupId);
        if (!group) return null;

        if (group.myMembership === 'invite') {
            const Spinner = sdk.getComponent("elements.Spinner");

            if (this.state.membershipBusy) {
                return <div className="mx_GroupView_invitedSection">
                    <Spinner />
                </div>;
            }

            return <div className="mx_GroupView_invitedSection">
                {_t("%(inviter)s has invited you to join this group", {inviter: group.inviter.userId})}
                <div className="mx_GroupView_membership_buttonContainer">
                    <AccessibleButton className="mx_GroupView_textButton mx_RoomHeader_textButton"
                        onClick={this._onAcceptInviteClick}
                    >
<<<<<<< HEAD
                        {_t('Accept')}
=======
                        {_t("Accept")}
>>>>>>> a1e31150
                    </AccessibleButton>
                    <AccessibleButton className="mx_GroupView_textButton mx_RoomHeader_textButton"
                        onClick={this._onRejectInviteClick}
                    >
<<<<<<< HEAD
                        {_t('Decline')}
=======
                        {_t("Decline")}
>>>>>>> a1e31150
                    </AccessibleButton>
                </div>
            </div>;
        } else if (group.myMembership === 'join') {
            return <div className="mx_GroupView_invitedSection">
                {_t("You are a member of this group")}
                <div className="mx_GroupView_membership_buttonContainer">
                    <AccessibleButton className="mx_GroupView_textButton mx_RoomHeader_textButton"
                        onClick={this._onLeaveClick}
                    >
<<<<<<< HEAD
                        {_t('Leave')}
=======
                        {_t("Leave")}
>>>>>>> a1e31150
                    </AccessibleButton>
                </div>
            </div>;
        }

        return null;
    },

    render: function() {
        const GroupAvatar = sdk.getComponent("avatars.GroupAvatar");
        const Loader = sdk.getComponent("elements.Spinner");
        const TintableSvg = sdk.getComponent("elements.TintableSvg");

        if (this.state.summary === null && this.state.error === null || this.state.saving) {
            return <Loader />;
        } else if (this.state.summary) {
            const summary = this.state.summary;

            let avatarNode;
            let nameNode;
            let shortDescNode;
            let roomBody;
            const rightButtons = [];
            const headerClasses = {
                mx_GroupView_header: true,
            };
            if (this.state.editing) {
                let avatarImage;
                if (this.state.uploadingAvatar) {
                    avatarImage = <Loader />;
                } else {
                    const GroupAvatar = sdk.getComponent('avatars.GroupAvatar');
                    avatarImage = <GroupAvatar groupId={this.props.groupId}
                        groupAvatarUrl={this.state.profileForm.avatar_url}
                        width={48} height={48} resizeMethod='crop'
                    />;
                }

                avatarNode = (
                    <div className="mx_GroupView_avatarPicker">
                        <label htmlFor="avatarInput" className="mx_GroupView_avatarPicker_label">
                            {avatarImage}
                        </label>
                        <div className="mx_GroupView_avatarPicker_edit">
                            <label htmlFor="avatarInput" className="mx_GroupView_avatarPicker_label">
                                <img src="img/camera.svg"
                                    alt={ _t("Upload avatar") } title={ _t("Upload avatar") }
                                    width="17" height="15" />
                            </label>
                            <input id="avatarInput" className="mx_GroupView_uploadInput" type="file" onChange={this._onAvatarSelected}/>
                        </div>
                    </div>
                );
                nameNode = <input type="text"
                    value={this.state.profileForm.name}
                    onChange={this._onNameChange}
                    placeholder={_t('Group Name')}
                    tabIndex="1"
                />;
                shortDescNode = <input type="text"
                    value={this.state.profileForm.short_description}
                    onChange={this._onShortDescChange}
                    placeholder={_t('Description')}
                    tabIndex="2"
                />;
                rightButtons.push(
                    <AccessibleButton className="mx_GroupView_textButton mx_RoomHeader_textButton"
                        onClick={this._onSaveClick} key="_saveButton"
                    >
                        {_t('Save')}
                    </AccessibleButton>,
                );
                rightButtons.push(
                    <AccessibleButton className='mx_GroupView_textButton' onClick={this._onCancelClick} key="_cancelButton">
                        <img src="img/cancel.svg" className='mx_filterFlipColor'
                            width="18" height="18" alt={_t("Cancel")}/>
                    </AccessibleButton>,
                );
                roomBody = <div>
                    <textarea className="mx_GroupView_editLongDesc" value={this.state.profileForm.long_description}
                        onChange={this._onLongDescChange}
                        tabIndex="3"
                    />
                </div>;
            } else {
                const groupAvatarUrl = summary.profile ? summary.profile.avatar_url : null;
                avatarNode = <GroupAvatar
                    groupId={this.props.groupId}
                    groupAvatarUrl={groupAvatarUrl}
                    width={48} height={48}
                />;
                if (summary.profile && summary.profile.name) {
                    nameNode = <div>
                        <span>{summary.profile.name}</span>
                        <span className="mx_GroupView_header_groupid">
                            ({this.props.groupId})
                        </span>
                    </div>;
                } else {
                    nameNode = <span>{this.props.groupId}</span>;
                }
                shortDescNode = <span>{summary.profile.short_description}</span>;

                let description = null;
                if (summary.profile && summary.profile.long_description) {
                    description = sanitizedHtmlNode(summary.profile.long_description);
                }
                roomBody = <div>
                    {this._getMembershipSection()}
                    <div className="mx_GroupView_groupDesc">{description}</div>
                    {this._getFeaturedRoomsNode()}
                    {this._getFeaturedUsersNode()}
                </div>;
                rightButtons.push(
                    <AccessibleButton className="mx_GroupHeader_button"
                        onClick={this._onEditClick} title={_t("Edit Group")} key="_editButton"
                    >
                        <TintableSvg src="img/icons-settings-room.svg" width="16" height="16"/>
                    </AccessibleButton>,
                );
                if (this.props.collapsedRhs) {
                    rightButtons.push(
                        <AccessibleButton className="mx_GroupHeader_button"
                            onClick={this._onShowRhsClick} title={ _t('Show panel') } key="_maximiseButton"
                        >
                            <TintableSvg src="img/maximise.svg" width="10" height="16"/>
                        </AccessibleButton>,
                    );
                }

                headerClasses.mx_GroupView_header_view = true;
            }

            return (
                <div className="mx_GroupView">
                    <div className={classnames(headerClasses)}>
                        <div className="mx_GroupView_header_leftCol">
                            <div className="mx_GroupView_header_avatar">
                                {avatarNode}
                            </div>
                            <div className="mx_GroupView_header_info">
                                <div className="mx_GroupView_header_name">
                                    {nameNode}
                                </div>
                                <div className="mx_GroupView_header_shortDesc">
                                    {shortDescNode}
                                </div>
                            </div>
                        </div>
                        <div className="mx_GroupView_header_rightCol">
                            {rightButtons}
                        </div>
                    </div>
                    {roomBody}
                </div>
            );
        } else if (this.state.error) {
            if (this.state.error.httpStatus === 404) {
                return (
                    <div className="mx_GroupView_error">
                        Group {this.props.groupId} not found
                    </div>
                );
            } else {
                let extraText;
                if (this.state.error.errcode === 'M_UNRECOGNIZED') {
                    extraText = <div>{_t('This Home server does not support groups')}</div>;
                }
                return (
                    <div className="mx_GroupView_error">
                        Failed to load {this.props.groupId}
                        {extraText}
                    </div>
                );
            }
        } else {
            console.error("Invalid state for GroupView");
            return <div />;
        }
    },
});<|MERGE_RESOLUTION|>--- conflicted
+++ resolved
@@ -461,20 +461,12 @@
                     <AccessibleButton className="mx_GroupView_textButton mx_RoomHeader_textButton"
                         onClick={this._onAcceptInviteClick}
                     >
-<<<<<<< HEAD
-                        {_t('Accept')}
-=======
                         {_t("Accept")}
->>>>>>> a1e31150
                     </AccessibleButton>
                     <AccessibleButton className="mx_GroupView_textButton mx_RoomHeader_textButton"
                         onClick={this._onRejectInviteClick}
                     >
-<<<<<<< HEAD
-                        {_t('Decline')}
-=======
                         {_t("Decline")}
->>>>>>> a1e31150
                     </AccessibleButton>
                 </div>
             </div>;
@@ -485,11 +477,7 @@
                     <AccessibleButton className="mx_GroupView_textButton mx_RoomHeader_textButton"
                         onClick={this._onLeaveClick}
                     >
-<<<<<<< HEAD
-                        {_t('Leave')}
-=======
                         {_t("Leave")}
->>>>>>> a1e31150
                     </AccessibleButton>
                 </div>
             </div>;
