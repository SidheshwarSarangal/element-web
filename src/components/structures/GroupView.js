--- conflicted
+++ resolved
@@ -457,13 +457,9 @@
                 });
             }
             this.setState({
-<<<<<<< HEAD
-                summary: this._groupStore.getSummary(),
+                summary,
                 isGroupPublicised: this._groupStore.getGroupPublicity(),
                 isUserPrivileged: this._groupStore.isUserPrivileged(),
-=======
-                summary,
->>>>>>> 62a79d82
                 error: null,
             });
         });
