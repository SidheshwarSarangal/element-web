--- conflicted
+++ resolved
@@ -138,11 +138,8 @@
 import { isLocalRoom } from '../../utils/localRoom/isLocalRoom';
 import { SdkContextClass, SDKContext } from '../../contexts/SDKContext';
 import { viewUserDeviceSettings } from '../../actions/handlers/viewUserDeviceSettings';
-<<<<<<< HEAD
 import { isNumberArray } from '../../utils/TypeUtils';
-=======
 import { VoiceBroadcastResumer } from '../../voice-broadcast';
->>>>>>> fde9a527
 
 // legacy export
 export { default as Views } from "../../Views";
