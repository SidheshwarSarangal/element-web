--- conflicted
+++ resolved
@@ -54,15 +54,11 @@
 
 // check if there is a previous event and it has the same sender as this event
 // and the types are the same/is in continuedTypes and the time between them is <= CONTINUATION_MAX_INTERVAL
-<<<<<<< HEAD
-export function shouldFormContinuation(prevEvent: MatrixEvent, mxEvent: MatrixEvent): boolean {
-=======
-function shouldFormContinuation(
+export function shouldFormContinuation(
     prevEvent: MatrixEvent,
     mxEvent: MatrixEvent,
     showHiddenEvents: boolean,
 ): boolean {
->>>>>>> 4ef4f49e
     // sanity check inputs
     if (!prevEvent || !prevEvent.sender || !mxEvent.sender) return false;
     // check if within the max continuation period
