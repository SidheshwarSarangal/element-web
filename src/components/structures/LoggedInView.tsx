--- conflicted
+++ resolved
@@ -52,11 +52,8 @@
 } from "../../toasts/ServerLimitToast";
 import { Action } from "../../dispatcher/actions";
 import LeftPanel2 from "./LeftPanel2";
-<<<<<<< HEAD
 import CallContainer from '../views/voip/CallContainer';
-=======
 import { ViewRoomDeltaPayload } from "../../dispatcher/payloads/ViewRoomDeltaPayload";
->>>>>>> 8ba2be0b
 
 // We need to fetch each pinned message individually (if we don't already have it)
 // so each pinned message may trigger a request. Limit the number per room for sanity.
