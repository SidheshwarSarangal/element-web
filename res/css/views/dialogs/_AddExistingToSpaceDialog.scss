--- conflicted
+++ resolved
@@ -50,38 +50,6 @@
             line-height: $font-15px;
         }
 
-<<<<<<< HEAD
-        .mx_AddExistingToSpace_entry {
-            display: flex;
-            margin-top: 12px;
-
-            .mx_DecoratedRoomAvatar, // we can't target .mx_BaseAvatar here as it'll break the decorated avatar styling
-            .mx_BaseAvatar.mx_RoomAvatar_isSpaceRoom {
-                margin-right: 12px;
-            }
-
-            img.mx_RoomAvatar_isSpaceRoom,
-            .mx_RoomAvatar_isSpaceRoom img {
-                border-radius: 8px;
-            }
-
-            .mx_AddExistingToSpace_entry_name {
-                font-size: $font-15px;
-                line-height: 30px;
-                flex-grow: 1;
-                overflow: hidden;
-                white-space: nowrap;
-                text-overflow: ellipsis;
-                margin-right: 12px;
-            }
-
-            .mx_Checkbox {
-                align-items: center;
-            }
-        }
-
-=======
->>>>>>> 7c9df71a
         .mx_AccessibleButton_kind_link {
             font-size: $font-12px;
             line-height: $font-15px;
@@ -256,8 +224,6 @@
         color: $secondary-fg-color;
         font-size: $font-15px;
         line-height: $font-24px;
-<<<<<<< HEAD
-=======
     }
 }
 
@@ -287,6 +253,5 @@
 
     .mx_Checkbox {
         align-items: center;
->>>>>>> 7c9df71a
     }
 }