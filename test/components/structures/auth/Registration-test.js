--- conflicted
+++ resolved
@@ -19,13 +19,8 @@
 import React from 'react';
 import ReactDOM from 'react-dom';
 import ReactTestUtils from 'react-dom/test-utils';
-<<<<<<< HEAD
-
-import sdk from '../../../skinned-sdk';
-=======
 import { createClient } from 'matrix-js-sdk/src/matrix';
 
->>>>>>> 2b52e17a
 import SdkConfig from '../../../../src/SdkConfig';
 import { createTestClient, mkServerConfig } from "../../../test-utils";
 
