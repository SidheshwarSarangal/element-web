--- conflicted
+++ resolved
@@ -4,10 +4,6 @@
 export * from './platform';
 export * from './room';
 export * from './test-utils';
-<<<<<<< HEAD
-export * from './voice';
-=======
-// TODO @@TR: Export video.ts, which currently isn't exported here because it causes all tests to depend on skinning
->>>>>>> 694c39e7
+export * from './video';
 export * from './wrappers';
 export * from './utilities';