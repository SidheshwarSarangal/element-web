/*
Copyright 2016 Aviral Dasgupta
Copyright 2016 OpenMarket Ltd
Copyright 2017 Michael Telatynski <7t3chguy@gmail.com>
Copyright 2018 New Vector Ltd

Licensed under the Apache License, Version 2.0 (the "License");
you may not use this file except in compliance with the License.
You may obtain a copy of the License at

    http://www.apache.org/licenses/LICENSE-2.0

Unless required by applicable law or agreed to in writing, software
distributed under the License is distributed on an "AS IS" BASIS,
WITHOUT WARRANTIES OR CONDITIONS OF ANY KIND, either express or implied.
See the License for the specific language governing permissions and
limitations under the License.
*/

// Squirrel on windows starts the app with various flags
// as hooks to tell us when we've been installed/uninstalled
// etc.
const checkSquirrelHooks = require('./squirrelhooks');
if (checkSquirrelHooks()) return;

const argv = require('minimist')(process.argv);
const {app, ipcMain, powerSaveBlocker, BrowserWindow, Menu, autoUpdater, protocol} = require('electron');
const AutoLaunch = require('auto-launch');
<<<<<<< HEAD
const ioHook = require('iohook');
=======
const path = require('path');
>>>>>>> 8630d031

const tray = require('./tray');
const vectorMenu = require('./vectormenu');
const webContentsHandler = require('./webcontents-handler');
const updater = require('./updater');
const { migrateFromOldOrigin } = require('./originMigrator');

const windowStateKeeper = require('electron-window-state');

// boolean flag set whilst we are doing one-time origin migration
// We only serve the origin migration script while we're actually
// migrating to mitigate any risk of it being used maliciously.
let migratingOrigin = false;

if (argv['profile']) {
    app.setPath('userData', `${app.getPath('userData')}-${argv['profile']}`);
}

let vectorConfig = {};
try {
    vectorConfig = require('../../webapp/config.json');
} catch (e) {
    // it would be nice to check the error code here and bail if the config
    // is unparseable, but we get MODULE_NOT_FOUND in the case of a missing
    // file or invalid json, so node is just very unhelpful.
    // Continue with the defaults (ie. an empty config)
}

let mainWindow = null;
global.appQuitting = false;


// handle uncaught errors otherwise it displays
// stack traces in popup dialogs, which is terrible (which
// it will do any time the auto update poke fails, and there's
// no other way to catch this error).
// Assuming we generally run from the console when developing,
// this is far preferable.
process.on('uncaughtException', function(error) {
    console.log('Unhandled exception', error);
});

let focusHandlerAttached = false;
ipcMain.on('setBadgeCount', function(ev, count) {
    app.setBadgeCount(count);
    if (count === 0 && mainWindow) {
        mainWindow.flashFrame(false);
    }
});

ipcMain.on('loudNotification', function() {
    if (process.platform === 'win32' && mainWindow && !mainWindow.isFocused() && !focusHandlerAttached) {
        mainWindow.flashFrame(true);
        mainWindow.once('focus', () => {
            mainWindow.flashFrame(false);
            focusHandlerAttached = false;
        });
        focusHandlerAttached = true;
    }
});

let powerSaveBlockerId;
ipcMain.on('app_onAction', function(ev, payload) {
    switch (payload.action) {
        case 'call_state':
            if (powerSaveBlockerId && powerSaveBlocker.isStarted(powerSaveBlockerId)) {
                if (payload.state === 'ended') {
                    powerSaveBlocker.stop(powerSaveBlockerId);
                }
            } else {
                if (payload.state === 'connected') {
                    powerSaveBlockerId = powerSaveBlocker.start('prevent-display-sleep');
                }
            }
            break;
    }
});

autoUpdater.on('update-downloaded', (ev, releaseNotes, releaseName, releaseDate, updateURL) => {
    if (!mainWindow) return;
    // forward to renderer
    mainWindow.webContents.send('update-downloaded', {
        releaseNotes,
        releaseName,
        releaseDate,
        updateURL,
    });
});

ipcMain.on('ipcCall', async function(ev, payload) {
    if (!mainWindow) return;

    const args = payload.args || [];
    let ret;

    switch (payload.name) {
        case 'getUpdateFeedUrl':
            ret = autoUpdater.getFeedURL();
            break;
        case 'getAutoLaunchEnabled':
            ret = launcher.isEnabled;
            break;
        case 'setAutoLaunchEnabled':
            if (args[0]) {
                launcher.enable();
            } else {
                launcher.disable();
            }
            break;
        case 'getAppVersion':
            ret = app.getVersion();
            break;
        case 'focusWindow':
            if (mainWindow.isMinimized()) {
                mainWindow.restore();
            } else if (!mainWindow.isVisible()) {
                mainWindow.show();
            } else {
                mainWindow.focus();
            }
        case 'origin_migrate':
            migratingOrigin = true;
            await migrateFromOldOrigin();
            migratingOrigin = false;
            break;
        default:
            mainWindow.webContents.send('ipcReply', {
                id: payload.id,
                error: "Unknown IPC Call: " + payload.name,
            });
            return;
    }

    mainWindow.webContents.send('ipcReply', {
        id: payload.id,
        reply: ret,
    });
});

app.commandLine.appendSwitch('--enable-usermedia-screen-capturing');

const gotLock = app.requestSingleInstanceLock();
if (!gotLock) {
    console.log('Other instance detected: exiting');
    app.exit();
}

const launcher = new AutoLaunch({
    name: vectorConfig.brand || 'Riot',
    isHidden: true,
    mac: {
        useLaunchAgent: true,
    },
});

// Register the scheme the app is served from as 'standard'
// which allows things like relative URLs and IndexedDB to
// work.
// Also mark it as secure (ie. accessing resources from this
// protocol and HTTPS won't trigger mixed content warnings).
protocol.registerStandardSchemes(['vector'], {secure: true});

app.on('ready', () => {
    if (argv['devtools']) {
        try {
            const { default: installExt, REACT_DEVELOPER_TOOLS, REACT_PERF } = require('electron-devtools-installer');
            installExt(REACT_DEVELOPER_TOOLS)
                .then((name) => console.log(`Added Extension: ${name}`))
                .catch((err) => console.log('An error occurred: ', err));
            installExt(REACT_PERF)
                .then((name) => console.log(`Added Extension: ${name}`))
                .catch((err) => console.log('An error occurred: ', err));
        } catch (e) {
            console.log(e);
        }
    }

    protocol.registerFileProtocol('vector', (request, callback) => {
        if (request.method !== 'GET') {
            callback({error: -322}); // METHOD_NOT_SUPPORTED from chromium/src/net/base/net_error_list.h
            return null;
        }

        const parsedUrl = new URL(request.url);
        if (parsedUrl.protocol !== 'vector:') {
            callback({error: -302}); // UNKNOWN_URL_SCHEME
            return;
        }
        if (parsedUrl.host !== 'vector') {
            callback({error: -105}); // NAME_NOT_RESOLVED
            return;
        }

        const target = parsedUrl.pathname.split('/');

        // path starts with a '/'
        if (target[0] !== '') {
            callback({error: -6}); // FILE_NOT_FOUND
            return;
        }

        if (target[target.length - 1] == '') {
            target[target.length - 1] = 'index.html';
        }

        let baseDir;
        // first part of the path determines where we serve from
        if (migratingOrigin && target[1] === 'origin_migrator_dest') {
            // the origin migrator destination page
            // (only the destination script needs to come from the
            // custom protocol: the source part is loaded from a
            // file:// as that's the origin we're migrating from).
            baseDir = __dirname + "/../../origin_migrator/dest";
        } else if (target[1] === 'webapp') {
            baseDir = __dirname + "/../../webapp";
        } else {
            callback({error: -6}); // FILE_NOT_FOUND
            return;
        }

        // Normalise the base dir and the target path separately, then make sure
        // the target path isn't trying to back out beyond its root
        baseDir = path.normalize(baseDir);

        const relTarget = path.normalize(path.join(...target.slice(2)));
        if (relTarget.startsWith('..')) {
            callback({error: -6}); // FILE_NOT_FOUND
            return;
        }
        const absTarget = path.join(baseDir, relTarget);

        callback({
            path: absTarget,
        });
    }, (error) => {
        if (error) console.error('Failed to register protocol')
    });

    if (vectorConfig['update_base_url']) {
        console.log(`Starting auto update with base URL: ${vectorConfig['update_base_url']}`);
        updater.start(vectorConfig['update_base_url']);
    } else {
        console.log('No update_base_url is defined: auto update is disabled');
    }

    const iconPath = `${__dirname}/../img/riot.${process.platform === 'win32' ? 'ico' : 'png'}`;

    // Load the previous window state with fallback to defaults
    const mainWindowState = windowStateKeeper({
        defaultWidth: 1024,
        defaultHeight: 768,
    });

    const preloadScript = path.normalize(`${__dirname}/preload.js`);
    mainWindow = global.mainWindow = new BrowserWindow({
        icon: iconPath,
        show: false,
        autoHideMenuBar: true,

        x: mainWindowState.x,
        y: mainWindowState.y,
        width: mainWindowState.width,
        height: mainWindowState.height,
        webPreferences: {
            preload: preloadScript,
            nodeIntegration: false,
            sandbox: true,
            enableRemoteModule: false,
            // We don't use this: it's useful for the preload script to
            // share a context with the main page so we can give select
            // objects to the main page. The sandbox option isolates the
            // main page from the background script.
            contextIsolation: false,
            webgl: false,
        },
    });
    mainWindow.loadURL('vector://vector/webapp/');
    Menu.setApplicationMenu(vectorMenu);

    // explicitly hide because setApplicationMenu on Linux otherwise shows...
    // https://github.com/electron/electron/issues/9621
    mainWindow.hide();

    // Create trayIcon icon
    tray.create({
        icon_path: iconPath,
        brand: vectorConfig.brand || 'Riot',
    });

    mainWindow.once('ready-to-show', () => {
        mainWindowState.manage(mainWindow);

        if (!argv['hidden']) {
            mainWindow.show();
        } else {
            // hide here explicitly because window manage above sometimes shows it
            mainWindow.hide();
        }
    });

    mainWindow.on('closed', () => {
        mainWindow = global.mainWindow = null;
    });
    mainWindow.on('close', (e) => {
        if (!global.appQuitting && (tray.hasTray() || process.platform === 'darwin')) {
            // On Mac, closing the window just hides it
            // (this is generally how single-window Mac apps
            // behave, eg. Mail.app)
            e.preventDefault();
            mainWindow.hide();
            return false;
        }
    });
    mainWindow.on('blur', () => {
        // Stop recording keypresses if Riot loses focus
        // Used for Push-To-Talk, keypress recording only triggered when setting
        // a global shortcut in Settings
        mainWindow.webContents.send('window-blurred');
        stopListeningKeys();
    });

    if (process.platform === 'win32') {
        // Handle forward/backward mouse buttons in Windows
        mainWindow.on('app-command', (e, cmd) => {
            if (cmd === 'browser-backward' && mainWindow.webContents.canGoBack()) {
                mainWindow.webContents.goBack();
            } else if (cmd === 'browser-forward' && mainWindow.webContents.canGoForward()) {
                mainWindow.webContents.goForward();
            }
        });
    }

    webContentsHandler(mainWindow.webContents);
});

app.on('window-all-closed', () => {
    app.quit();
});

app.on('activate', () => {
    mainWindow.show();
});

app.on('before-quit', () => {
    global.appQuitting = true;
    if (mainWindow) {
        mainWindow.webContents.send('before-quit');
    }
});

<<<<<<< HEAD
// Counter for keybindings we have registered
let ioHookTasks = 0;

// Limit for amount of keybindings that can be
// registered at once.
const keybindingRegistrationLimit = 1;

// Fires when a global keybinding is being registered
ipcMain.on('register-keybinding', function(ev, keybinding) {
    // Prevent registering more than the defined limit
    if (ioHookTasks >= keybindingRegistrationLimit) {
        ioHookTasks = keybindingRegistrationLimit;
        return;
    }

    // Start listening for global keyboard shortcuts
    if (ioHookTasks <= 0) {
        ioHookTasks = 0;
        ioHook.start();
    }
    ioHookTasks++;

    ioHook.registerShortcut(keybinding.code, () => {
        ev.sender.send('keybinding-pressed', keybinding.name);
    }, () => {
        ev.sender.send('keybinding-released', keybinding.name);
    });
});

// Fires when a global keybinding is being unregistered
ipcMain.on('unregister-keybinding', function(ev, keybindingCode) {
    // Stop listening for global keyboard shortcuts if we're
    // unregistering the last one
    if (ioHookTasks <= 1) {
        ioHook.stop();
    }
    ioHookTasks--;

    ioHook.unregisterShortcutByKeys(keybindingCode);
});

// Tell renderer process what key was pressed
// iohook has its own encoding for keys, so we can't just use a
// listener in the renderer process to register iohook shortcuts
let renderProcessID = null;
const reportKeyEvent = function(keyEvent) {
    // "this" is the renderer process because we call this method with .bind()
    renderProcessID.sender.send('keypress', {
        keydown: keyEvent.type == 'keydown',
        keycode: keyEvent.keycode,
    });
};

// Fires when listening on all keys
// !!Security note: Ensure iohook is only allowed to listen to keybindings
// when the browser window is in focus, else an XSS could lead to keylogging
// Currently, this is achieved by leveraging browserWindow to act on focus loss
ipcMain.on('start-listening-keys', function(ev, keybindingCode) {
    // Start recording keypresses
    if (ioHookTasks <= 0) {
        ioHookTasks = 0;
        ioHook.start();
    }
    ioHookTasks++;

    renderProcessID = ev;
    ioHook.on('keydown', reportKeyEvent);
    ioHook.on('keyup', reportKeyEvent);
});

const stopListeningKeys = () => {
    // Stop recording keypresses
    ioHook.off('keydown', reportKeyEvent);
    ioHook.off('keyup', reportKeyEvent);
};

ipcMain.on('stop-listening-keys', () => {
    if (ioHookTasks <= 1) {
        ioHookTasks = 1;
        ioHook.stop();
    }
    ioHookTasks--;

    stopListeningKeys();
=======
app.on('second-instance', (ev, commandLine, workingDirectory) => {
    // If other instance launched with --hidden then skip showing window
    if (commandLine.includes('--hidden')) return;

    // Someone tried to run a second instance, we should focus our window.
    if (mainWindow) {
        if (!mainWindow.isVisible()) mainWindow.show();
        if (mainWindow.isMinimized()) mainWindow.restore();
        mainWindow.focus();
    }
>>>>>>> 8630d031
});

// Set the App User Model ID to match what the squirrel
// installer uses for the shortcut icon.
// This makes notifications work on windows 8.1 (and is
// a noop on other platforms).
app.setAppUserModelId('com.squirrel.riot-web.Riot');<|MERGE_RESOLUTION|>--- conflicted
+++ resolved
@@ -26,11 +26,8 @@
 const argv = require('minimist')(process.argv);
 const {app, ipcMain, powerSaveBlocker, BrowserWindow, Menu, autoUpdater, protocol} = require('electron');
 const AutoLaunch = require('auto-launch');
-<<<<<<< HEAD
 const ioHook = require('iohook');
-=======
 const path = require('path');
->>>>>>> 8630d031
 
 const tray = require('./tray');
 const vectorMenu = require('./vectormenu');
@@ -381,7 +378,6 @@
     }
 });
 
-<<<<<<< HEAD
 // Counter for keybindings we have registered
 let ioHookTasks = 0;
 
@@ -466,7 +462,8 @@
     ioHookTasks--;
 
     stopListeningKeys();
-=======
+});
+
 app.on('second-instance', (ev, commandLine, workingDirectory) => {
     // If other instance launched with --hidden then skip showing window
     if (commandLine.includes('--hidden')) return;
@@ -477,7 +474,6 @@
         if (mainWindow.isMinimized()) mainWindow.restore();
         mainWindow.focus();
     }
->>>>>>> 8630d031
 });
 
 // Set the App User Model ID to match what the squirrel
