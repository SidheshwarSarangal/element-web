{
    "name": "matrix-react-sdk",
    "version": "3.69.0",
    "description": "SDK for matrix.org using React",
    "author": "matrix.org",
    "repository": {
        "type": "git",
        "url": "https://github.com/matrix-org/matrix-react-sdk"
    },
    "license": "Apache-2.0",
    "files": [
        "lib",
        "res",
        "src",
        "scripts",
        "git-revision.txt",
        "docs",
        "header",
        "CHANGELOG.md",
        "CONTRIBUTING.rst",
        "LICENSE",
        "README.md",
        "package.json",
        ".stylelintrc.js"
    ],
    "main": "./src/index.ts",
    "matrix_src_main": "./src/index.ts",
    "matrix_lib_main": "./lib/index.ts",
    "matrix_lib_typings": "./lib/index.d.ts",
    "matrix_i18n_extra_translation_funcs": [
        "newTranslatableError"
    ],
    "scripts": {
        "prepublishOnly": "yarn build",
        "i18n": "matrix-gen-i18n",
        "prunei18n": "matrix-prune-i18n",
        "diff-i18n": "cp src/i18n/strings/en_EN.json src/i18n/strings/en_EN_orig.json && matrix-gen-i18n && matrix-compare-i18n-files src/i18n/strings/en_EN_orig.json src/i18n/strings/en_EN.json",
        "make-component": "node scripts/make-react-component.js",
        "rethemendex": "res/css/rethemendex.sh",
        "clean": "rimraf lib",
        "build": "yarn clean && git rev-parse HEAD > git-revision.txt && yarn build:compile && yarn build:types",
        "build:compile": "babel -d lib --verbose --extensions \".ts,.js,.tsx\" src",
        "build:types": "tsc --emitDeclarationOnly --jsx react",
        "start": "echo THIS IS FOR LEGACY PURPOSES ONLY. && yarn start:all",
        "start:all": "echo THIS IS FOR LEGACY PURPOSES ONLY. && yarn start:build",
        "start:build": "babel src -w -s -d lib --verbose --extensions \".ts,.js\"",
        "lint": "yarn lint:types && yarn lint:js && yarn lint:style",
        "lint:js": "eslint --max-warnings 0 src test cypress && prettier --check .",
        "lint:js-fix": "prettier --loglevel=warn --write . && eslint --fix src test cypress",
        "lint:types": "tsc --noEmit --jsx react && tsc --noEmit --jsx react -p cypress",
        "lint:style": "stylelint \"res/css/**/*.pcss\"",
        "test": "jest",
        "test:cypress": "cypress run",
        "test:cypress:open": "cypress open",
        "coverage": "yarn test --coverage"
    },
    "resolutions": {
        "@types/react-dom": "17.0.19",
        "@types/react": "17.0.53"
    },
    "dependencies": {
        "@babel/runtime": "^7.12.5",
        "@matrix-org/analytics-events": "^0.5.0",
        "@matrix-org/matrix-wysiwyg": "^1.1.1",
        "@matrix-org/react-sdk-module-api": "^0.0.4",
        "@sentry/browser": "^7.0.0",
        "@sentry/tracing": "^7.0.0",
        "@testing-library/react-hooks": "^8.0.1",
        "await-lock": "^2.1.0",
        "blurhash": "^1.1.3",
        "cheerio": "^1.0.0-rc.9",
        "classnames": "^2.2.6",
        "commonmark": "^0.30.0",
        "counterpart": "^0.18.6",
        "diff-dom": "^4.2.2",
        "diff-match-patch": "^1.0.5",
        "emojibase": "6.1.0",
        "emojibase-data": "7.0.1",
        "emojibase-regex": "6.0.1",
        "escape-html": "^1.0.3",
        "file-saver": "^2.0.5",
        "filesize": "10.0.6",
        "focus-visible": "^5.2.0",
        "gfm.css": "^1.1.2",
        "glob-to-regexp": "^0.4.1",
        "highlight.js": "^11.3.1",
        "html-entities": "^2.0.0",
        "is-ip": "^3.1.0",
        "jszip": "^3.7.0",
        "katex": "^0.16.0",
        "linkify-element": "4.0.0-beta.4",
        "linkify-react": "4.0.0-beta.4",
        "linkify-string": "4.0.0-beta.4",
        "linkifyjs": "4.0.0-beta.4",
        "lodash": "^4.17.20",
        "maplibre-gl": "^2.0.0",
        "matrix-encrypt-attachment": "^1.0.3",
        "matrix-events-sdk": "0.0.1",
<<<<<<< HEAD
        "matrix-js-sdk": "github:matrix-org/matrix-js-sdk#develop",
        "matrix-widget-api": "^1.3.1",
=======
        "matrix-js-sdk": "24.0.0",
        "matrix-widget-api": "^1.1.1",
>>>>>>> 500a5436
        "minimist": "^1.2.5",
        "opus-recorder": "^8.0.3",
        "pako": "^2.0.3",
        "parse5": "^6.0.1",
        "png-chunks-extract": "^1.0.0",
        "posthog-js": "1.51.2",
        "qrcode": "1.5.1",
        "re-resizable": "^6.9.0",
        "react": "17.0.2",
        "react-beautiful-dnd": "^13.1.0",
        "react-blurhash": "^0.3.0",
        "react-dom": "17.0.2",
        "react-focus-lock": "^2.5.1",
        "react-transition-group": "^4.4.1",
        "rfc4648": "^1.4.0",
        "sanitize-filename": "^1.6.3",
        "sanitize-html": "2.10.0",
        "tar-js": "^0.3.0",
        "ua-parser-js": "^1.0.2",
        "url": "^0.11.0",
        "what-input": "^5.2.10",
        "zxcvbn": "^4.4.2"
    },
    "devDependencies": {
        "@babel/cli": "^7.12.10",
        "@babel/core": "^7.12.10",
        "@babel/eslint-parser": "^7.12.10",
        "@babel/eslint-plugin": "^7.12.10",
        "@babel/parser": "^7.12.11",
        "@babel/plugin-proposal-class-properties": "^7.12.1",
        "@babel/plugin-proposal-export-default-from": "^7.12.1",
        "@babel/plugin-proposal-numeric-separator": "^7.12.7",
        "@babel/plugin-proposal-object-rest-spread": "^7.12.1",
        "@babel/plugin-transform-runtime": "^7.12.10",
        "@babel/preset-env": "^7.12.11",
        "@babel/preset-react": "^7.12.10",
        "@babel/preset-typescript": "^7.12.7",
        "@babel/register": "^7.12.10",
        "@babel/traverse": "^7.12.12",
        "@casualbot/jest-sonar-reporter": "^2.2.5",
        "@matrix-org/olm": "https://gitlab.matrix.org/api/v4/projects/27/packages/npm/@matrix-org/olm/-/@matrix-org/olm-3.2.14.tgz",
        "@peculiar/webcrypto": "^1.4.1",
        "@percy/cli": "^1.11.0",
        "@percy/cypress": "^3.1.2",
        "@sinonjs/fake-timers": "^9.1.2",
        "@testing-library/jest-dom": "^5.16.5",
        "@testing-library/react": "^12.1.5",
        "@testing-library/user-event": "^14.4.3",
        "@types/commonmark": "^0.27.4",
        "@types/counterpart": "^0.18.1",
        "@types/css-font-loading-module": "^0.0.7",
        "@types/diff-match-patch": "^1.0.32",
        "@types/escape-html": "^1.0.1",
        "@types/file-saver": "^2.0.3",
        "@types/fs-extra": "^11.0.0",
        "@types/geojson": "^7946.0.8",
        "@types/glob-to-regexp": "^0.4.1",
        "@types/jest": "^29.2.1",
        "@types/katex": "^0.16.0",
        "@types/lodash": "^4.14.168",
        "@types/modernizr": "^3.5.3",
        "@types/node": "^16",
        "@types/node-fetch": "^2.6.2",
        "@types/pako": "^2.0.0",
        "@types/parse5": "^6.0.0",
        "@types/qrcode": "^1.3.5",
        "@types/react": "17.0.53",
        "@types/react-beautiful-dnd": "^13.0.0",
        "@types/react-dom": "17.0.19",
        "@types/react-transition-group": "^4.4.0",
        "@types/sanitize-html": "2.8.1",
        "@types/tar-js": "^0.3.2",
        "@types/ua-parser-js": "^0.7.36",
        "@types/zxcvbn": "^4.4.0",
        "@typescript-eslint/eslint-plugin": "^5.35.1",
        "@typescript-eslint/parser": "^5.6.0",
        "allchange": "^1.1.0",
        "axe-core": "4.4.3",
        "babel-jest": "^29.0.0",
        "blob-polyfill": "^7.0.0",
        "chokidar": "^3.5.1",
        "cypress": "^12.0.0",
        "cypress-axe": "^1.0.0",
        "cypress-multi-reporters": "^1.6.1",
        "cypress-real-events": "^1.7.1",
        "eslint": "8.36.0",
        "eslint-config-google": "^0.14.0",
        "eslint-config-prettier": "^8.5.0",
        "eslint-plugin-deprecate": "^0.7.0",
        "eslint-plugin-import": "^2.25.4",
        "eslint-plugin-jest": "^27.2.1",
        "eslint-plugin-jsx-a11y": "^6.5.1",
        "eslint-plugin-matrix-org": "1.1.0",
        "eslint-plugin-react": "^7.28.0",
        "eslint-plugin-react-hooks": "^4.3.0",
        "eslint-plugin-unicorn": "^46.0.0",
        "fetch-mock-jest": "^1.5.1",
        "fs-extra": "^11.0.0",
        "jest": "^29.2.2",
        "jest-canvas-mock": "^2.3.0",
        "jest-environment-jsdom": "^29.2.2",
        "jest-mock": "^29.2.2",
        "jest-raw-loader": "^1.0.1",
        "matrix-mock-request": "^2.5.0",
        "matrix-web-i18n": "^1.3.0",
        "mocha-junit-reporter": "^2.2.0",
        "node-fetch": "2",
        "postcss-scss": "^4.0.4",
        "prettier": "2.8.4",
        "raw-loader": "^4.0.2",
        "rimraf": "^4.0.0",
        "stylelint": "^15.0.0",
        "stylelint-config-standard": "^30.0.0",
        "stylelint-scss": "^4.2.0",
        "typescript": "4.9.5",
        "walk": "^2.3.14"
    },
    "jest": {
        "testEnvironment": "jsdom",
        "testMatch": [
            "<rootDir>/test/**/*-test.[jt]s?(x)"
        ],
        "globalSetup": "<rootDir>/test/globalSetup.js",
        "setupFiles": [
            "jest-canvas-mock"
        ],
        "setupFilesAfterEnv": [
            "<rootDir>/test/setupTests.js"
        ],
        "moduleNameMapper": {
            "\\.(gif|png|ttf|woff2)$": "<rootDir>/__mocks__/imageMock.js",
            "\\.svg$": "<rootDir>/__mocks__/svg.js",
            "\\$webapp/i18n/languages.json": "<rootDir>/__mocks__/languages.json",
            "decoderWorker\\.min\\.js": "<rootDir>/__mocks__/empty.js",
            "decoderWorker\\.min\\.wasm": "<rootDir>/__mocks__/empty.js",
            "waveWorker\\.min\\.js": "<rootDir>/__mocks__/empty.js",
            "workers/(.+)\\.worker\\.ts": "<rootDir>/__mocks__/workerMock.js",
            "^!!raw-loader!.*": "jest-raw-loader",
            "RecorderWorklet": "<rootDir>/__mocks__/empty.js"
        },
        "transformIgnorePatterns": [
            "/node_modules/(?!matrix-js-sdk).+$"
        ],
        "collectCoverageFrom": [
            "<rootDir>/src/**/*.{js,ts,tsx}"
        ],
        "coverageReporters": [
            "text-summary",
            "lcov"
        ],
        "testResultsProcessor": "@casualbot/jest-sonar-reporter"
    },
    "@casualbot/jest-sonar-reporter": {
        "outputDirectory": "coverage",
        "outputName": "jest-sonar-report.xml",
        "relativePaths": true
    }
}<|MERGE_RESOLUTION|>--- conflicted
+++ resolved
@@ -96,13 +96,8 @@
         "maplibre-gl": "^2.0.0",
         "matrix-encrypt-attachment": "^1.0.3",
         "matrix-events-sdk": "0.0.1",
-<<<<<<< HEAD
         "matrix-js-sdk": "github:matrix-org/matrix-js-sdk#develop",
         "matrix-widget-api": "^1.3.1",
-=======
-        "matrix-js-sdk": "24.0.0",
-        "matrix-widget-api": "^1.1.1",
->>>>>>> 500a5436
         "minimist": "^1.2.5",
         "opus-recorder": "^8.0.3",
         "pako": "^2.0.3",
