{
  "name": "riot-web",
  "productName": "Riot",
  "main": "electron_app/src/electron-main.js",
  "version": "0.16.4",
  "description": "A feature-rich client for Matrix.org",
  "author": "New Vector Ltd.",
  "repository": {
    "type": "git",
    "url": "https://github.com/vector-im/riot-web"
  },
  "license": "Apache-2.0",
  "files": [
    "AUTHORS.rst",
    "CONTRIBUTING.rst",
    "deploy",
    "docs",
    "karma.conf.js",
    "lib",
    "release.sh",
    "scripts",
    "src",
    "test",
    "webpack.config.js"
  ],
  "style": "bundle.css",
  "matrix-react-parent": "matrix-react-sdk",
  "scripts": {
    "reskindex": "reskindex -h src/header",
    "reskindex:watch": "reskindex -h src/header -w",
    "i18n": "matrix-gen-i18n",
    "prunei18n": "matrix-prune-i18n",
    "build:res": "node scripts/copy-res.js",
    "build:modernizr": "modernizr -c .modernizr.json -d src/vector/modernizr.js",
    "build:compile": "npm run reskindex && babel --source-maps -d lib src",
    "build:bundle": "cross-env NODE_ENV=production webpack-cli -p --progress --bail --mode production",
    "build:bundle:dev": "webpack-cli --progress --bail --mode development",
    "build:electron": "npm run clean && npm run build && npm run install:electron && build -wml --ia32 --x64",
    "build:react-sdk": "node scripts/npm-sub.js matrix-react-sdk run start:init",
    "build:js-sdk": "node scripts/npm-sub.js matrix-js-sdk run start:init",
    "build": "npm run build:js-sdk && npm run build:react-sdk && npm run reskindex && npm run build:res && npm run build:bundle",
    "build:dev": "npm run build:js-sdk && npm run build:react-sdk && npm run reskindex && npm run build:res && npm run build:bundle:dev",
    "dist": "scripts/package.sh",
    "install:electron": "install-app-deps",
    "electron": "npm run install:electron && electron .",
    "start:res": "node scripts/copy-res.js -w",
    "start:js": "webpack-dev-server --output-filename=bundles/_dev_/[name].js --output-chunk-filename=bundles/_dev_/[name].js -w --progress --mode development",
    "start:js:prod": "cross-env NODE_ENV=production webpack-dev-server -w --progress",
    "start:js-sdk": "node scripts/npm-sub.js matrix-js-sdk run start:watch",
    "start:js-sdk:prod": "cross-env NODE_ENV=production node scripts/npm-sub.js matrix-js-sdk run start:watch",
    "start:react-sdk": "node scripts/npm-sub.js matrix-react-sdk run start:all",
    "start:react-sdk:prod": "cross-env NODE_ENV=production node scripts/npm-sub.js matrix-react-sdk run start:all",
    "start": "npm run build:js-sdk && npm run build:react-sdk && concurrently --kill-others-on-fail --prefix \"{time} [{name}]\" -n js-sdk,react-sdk,reskindex,res,riot-js \"npm run start:js-sdk\" \"npm run start:react-sdk\" \"npm run reskindex:watch\" \"npm run start:res\" \"npm run start:js\"",
    "start:prod": "npm run build:js-sdk && npm run build:react-sdk && concurrently --kill-others-on-fail --prefix \"{time} [{name}]\" -n js-sdk,react-sdk,reskindex,res,riot-js \"npm run start:js-sdk:prod\" \"npm run start:react-sdk:prod\" \"npm run reskindex:watch\" \"npm run start:res\" \"npm run start:js:prod\"",
    "lint": "eslint src/",
    "lintall": "eslint src/ test/",
    "clean": "rimraf lib webapp electron_app/dist",
    "prepublish": "npm run clean && npm run build:compile",
    "test": "karma start --single-run=true --autoWatch=false --browsers ChromeHeadless",
    "test-multi": "karma start"
  },
  "dependencies": {
<<<<<<< HEAD
    "babel-polyfill": "^6.5.0",
    "babel-runtime": "^6.11.6",
    "bluebird": "^3.5.2",
=======
    "babel-polyfill": "^6.26.0",
    "babel-runtime": "^6.26.0",
    "bluebird": "^3.5.0",
>>>>>>> ac810801
    "browser-request": "^0.3.3",
    "draft-js": "^0.11.0-alpha",
    "extract-text-webpack-plugin": "^4.0.0-beta.0",
    "favico.js": "^0.3.10",
    "gemini-scrollbar": "github:matrix-org/gemini-scrollbar#b302279",
    "gfm.css": "^1.1.2",
    "highlight.js": "^9.0.0",
    "matrix-js-sdk": "0.11.0",
    "matrix-react-sdk": "0.13.4",
    "modernizr": "^3.6.0",
    "prop-types": "^15.6.2",
    "react": "^15.6.0",
    "react-dom": "^15.6.0",
    "sanitize-html": "^1.18.4",
    "ua-parser-js": "^0.7.18",
    "url": "^0.11.0"
  },
  "devDependencies": {
    "autoprefixer": "^6.6.0",
<<<<<<< HEAD
    "babel-cli": "^6.5.2",
    "babel-core": "^6.26.3",
    "babel-eslint": "^10.0.0",
    "babel-loader": "^6.2.5",
=======
    "babel-cli": "^6.26.0",
    "babel-core": "^6.26.3",
    "babel-eslint": "^6.1.2",
    "babel-loader": "^7.1.5",
>>>>>>> ac810801
    "babel-plugin-add-module-exports": "^0.2.1",
    "babel-plugin-transform-async-to-bluebird": "^1.1.1",
    "babel-plugin-transform-class-properties": "^6.24.1",
    "babel-plugin-transform-object-rest-spread": "^6.26.0",
    "babel-plugin-transform-runtime": "^6.23.0",
    "babel-preset-es2015": "^6.24.1",
    "babel-preset-es2016": "^6.24.1",
    "babel-preset-es2017": "^6.24.1",
    "babel-preset-react": "^6.24.1",
    "babel-preset-stage-2": "^6.24.1",
    "chokidar": "^1.6.1",
    "concurrently": "^4.0.1",
    "cpx": "^1.3.2",
    "cross-env": "^4.0.0",
    "electron-builder": "^11.2.4",
    "electron-builder-squirrel-windows": "^11.2.1",
    "electron-devtools-installer": "^2.2.4",
    "emojione": "^2.2.7",
    "eslint": "^5.6.0",
    "eslint-config-google": "^0.7.1",
<<<<<<< HEAD
    "eslint-plugin-babel": "^4.1.1",
    "eslint-plugin-flowtype": "^2.50.1",
    "eslint-plugin-react": "^7.11.1",
=======
    "eslint-plugin-babel": "^4.1.2",
    "eslint-plugin-flowtype": "^2.30.0",
    "eslint-plugin-react": "^7.4.0",
>>>>>>> ac810801
    "expect": "^1.16.0",
    "fs-extra": "^0.30.0",
    "html-webpack-plugin": "^3.2.0",
    "json-loader": "^0.5.3",
    "karma": "^3.0.0",
    "karma-chrome-launcher": "^0.2.3",
<<<<<<< HEAD
    "karma-cli": "^0.1.2",
    "karma-junit-reporter": "^1.2.0",
=======
    "karma-cli": "^1.0.1",
    "karma-junit-reporter": "^0.4.2",
>>>>>>> ac810801
    "karma-logcapture-reporter": "0.0.1",
    "karma-mocha": "^1.3.0",
    "karma-sourcemap-loader": "^0.3.7",
    "karma-spec-reporter": "0.0.31",
    "karma-summary-reporter": "^1.5.1",
<<<<<<< HEAD
    "karma-webpack": "^1.7.0",
=======
    "karma-webpack": "4.0.0-beta.0",
>>>>>>> ac810801
    "matrix-mock-request": "^1.2.0",
    "matrix-react-test-utils": "^0.2.0",
    "minimist": "^1.2.0",
    "mkdirp": "^0.5.1",
    "mocha": "^5.2.0",
    "postcss-extend": "^1.0.5",
    "postcss-import": "^11.1.0",
    "postcss-loader": "^2.1.6",
    "postcss-mixins": "^6.2.0",
    "postcss-nested": "^3.0.0",
    "postcss-scss": "^1.0.6",
    "postcss-simple-vars": "^4.1.0",
    "postcss-strip-inline-comments": "^0.1.5",
    "raw-loader": "^0.5.1",
    "react-addons-perf": "^15.4.0",
    "react-addons-test-utils": "^15.6.0",
    "rimraf": "^2.4.3",
<<<<<<< HEAD
    "source-map-loader": "^0.2.4",
    "webpack": "^1.12.14",
    "webpack-dev-server": "^1.16.2"
=======
    "source-map-loader": "^0.2.3",
    "webpack": "^4.20.2",
    "webpack-cli": "^3.1.1",
    "webpack-dev-server": "^3.1.9"
>>>>>>> ac810801
  },
  "optionalDependencies": {
    "olm": "https://matrix.org/packages/npm/olm/olm-2.2.1.tgz"
  },
  "build": {
    "appId": "im.riot.app",
    "category": "Network",
    "electronVersion": "2.0.8",
    "//asar=false": "https://github.com/electron-userland/electron-builder/issues/675",
    "asar": false,
    "dereference": true,
    "//files": "We bundle everything, so we only need to include webapp/",
    "files": [
      "node_modules/**",
      "src/**",
      "img/**"
    ],
    "extraResources": [
      "webapp/**/*"
    ],
    "linux": {
      "target": "deb",
      "category": "Network;InstantMessaging;Chat",
      "maintainer": "support@riot.im",
      "desktop": {
        "StartupWMClass": "riot"
      }
    },
    "win": {
      "target": "squirrel"
    },
    "directories": {
      "buildResources": "electron_app/build",
      "output": "electron_app/dist",
      "app": "electron_app"
    }
  }
}<|MERGE_RESOLUTION|>--- conflicted
+++ resolved
@@ -60,15 +60,9 @@
     "test-multi": "karma start"
   },
   "dependencies": {
-<<<<<<< HEAD
-    "babel-polyfill": "^6.5.0",
-    "babel-runtime": "^6.11.6",
     "bluebird": "^3.5.2",
-=======
     "babel-polyfill": "^6.26.0",
     "babel-runtime": "^6.26.0",
-    "bluebird": "^3.5.0",
->>>>>>> ac810801
     "browser-request": "^0.3.3",
     "draft-js": "^0.11.0-alpha",
     "extract-text-webpack-plugin": "^4.0.0-beta.0",
@@ -88,17 +82,10 @@
   },
   "devDependencies": {
     "autoprefixer": "^6.6.0",
-<<<<<<< HEAD
-    "babel-cli": "^6.5.2",
-    "babel-core": "^6.26.3",
-    "babel-eslint": "^10.0.0",
-    "babel-loader": "^6.2.5",
-=======
     "babel-cli": "^6.26.0",
     "babel-core": "^6.26.3",
     "babel-eslint": "^6.1.2",
     "babel-loader": "^7.1.5",
->>>>>>> ac810801
     "babel-plugin-add-module-exports": "^0.2.1",
     "babel-plugin-transform-async-to-bluebird": "^1.1.1",
     "babel-plugin-transform-class-properties": "^6.24.1",
@@ -119,38 +106,23 @@
     "emojione": "^2.2.7",
     "eslint": "^5.6.0",
     "eslint-config-google": "^0.7.1",
-<<<<<<< HEAD
-    "eslint-plugin-babel": "^4.1.1",
-    "eslint-plugin-flowtype": "^2.50.1",
-    "eslint-plugin-react": "^7.11.1",
-=======
     "eslint-plugin-babel": "^4.1.2",
     "eslint-plugin-flowtype": "^2.30.0",
     "eslint-plugin-react": "^7.4.0",
->>>>>>> ac810801
     "expect": "^1.16.0",
     "fs-extra": "^0.30.0",
     "html-webpack-plugin": "^3.2.0",
     "json-loader": "^0.5.3",
     "karma": "^3.0.0",
     "karma-chrome-launcher": "^0.2.3",
-<<<<<<< HEAD
-    "karma-cli": "^0.1.2",
-    "karma-junit-reporter": "^1.2.0",
-=======
     "karma-cli": "^1.0.1",
     "karma-junit-reporter": "^0.4.2",
->>>>>>> ac810801
     "karma-logcapture-reporter": "0.0.1",
     "karma-mocha": "^1.3.0",
     "karma-sourcemap-loader": "^0.3.7",
     "karma-spec-reporter": "0.0.31",
     "karma-summary-reporter": "^1.5.1",
-<<<<<<< HEAD
-    "karma-webpack": "^1.7.0",
-=======
     "karma-webpack": "4.0.0-beta.0",
->>>>>>> ac810801
     "matrix-mock-request": "^1.2.0",
     "matrix-react-test-utils": "^0.2.0",
     "minimist": "^1.2.0",
@@ -168,16 +140,10 @@
     "react-addons-perf": "^15.4.0",
     "react-addons-test-utils": "^15.6.0",
     "rimraf": "^2.4.3",
-<<<<<<< HEAD
-    "source-map-loader": "^0.2.4",
-    "webpack": "^1.12.14",
-    "webpack-dev-server": "^1.16.2"
-=======
     "source-map-loader": "^0.2.3",
     "webpack": "^4.20.2",
     "webpack-cli": "^3.1.1",
     "webpack-dev-server": "^3.1.9"
->>>>>>> ac810801
   },
   "optionalDependencies": {
     "olm": "https://matrix.org/packages/npm/olm/olm-2.2.1.tgz"
